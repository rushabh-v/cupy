--- conflicted
+++ resolved
@@ -149,12 +149,12 @@
         return a
 
     @testing.for_all_dtypes()
-<<<<<<< HEAD
-    @testing.numpy_cupy_raises()
-    def test_1darray(self, xp, dtype):
-        a = testing.shaped_arange(5, xp, dtype)
-        val = self._compute_val(xp)
-        xp.fill_diagonal(a, val=val, wrap=self.wrap)
+    def test_1darray(self, dtype):
+        for xp in (numpy, cupy):
+            a = testing.shaped_arange((5,), xp, dtype)
+            val = self._compute_val(xp)
+            with pytest.raises(ValueError):
+                xp.fill_diagonal(a, val=val, wrap=self.wrap)
 
 
 @testing.parameterize(*testing.product({
@@ -180,20 +180,14 @@
         arr = testing.shaped_arange(self.shape, xp)
         return xp.diag_indices_from(arr)
 
-    @testing.numpy_cupy_raises()
-    def test_non_equal_dims(self, xp):
-        arr = testing.shaped_arange((3, 5), xp)
-        xp.diag_indices_from(arr)
+    def test_non_equal_dims(self):
+        for xp in (numpy, cupy):
+            arr = testing.shaped_arange((3, 5), xp)
+            with pytest.raises(ValueError):
+                xp.diag_indices_from(arr)
 
-    @testing.numpy_cupy_raises()
-    def test_1darray(self, xp):
-        arr = testing.shaped_arange(5, xp)
-        xp.diag_indices_from(arr)
-=======
-    def test_1darray(self, dtype):
+    def test_1darray(self):
         for xp in (numpy, cupy):
-            a = testing.shaped_arange((5,), xp, dtype)
-            val = self._compute_val(xp)
+            arr = testing.shaped_arange(5, xp)
             with pytest.raises(ValueError):
-                xp.fill_diagonal(a, val=val, wrap=self.wrap)
->>>>>>> 775345af
+                xp.diag_indices_from(arr)