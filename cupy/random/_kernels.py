from cupy import core


rk_use_binominal = '''
#define CUPY_USE_BINOMIAL
'''

rk_basic_definition = '''
typedef struct {
    unsigned int xor128[4];
    double gauss;
    int has_gauss; // !=0: gauss contains a gaussian deviate

#ifdef CUPY_USE_BINOMIAL
    int has_binomial; // !=0: following parameters initialized for binomial
    /* The rk_state structure has been extended to store the following
     * information for the binomial generator. If the input values of n or p
     * are different than nsave and psave, then the other parameters will be
     * recomputed. RTK 2005-09-02 */
    int nsave, m;
    double psave, r, q, fm, p1, xm, xl, xr, c, laml, lamr, p2, p3, p4;
#endif
} rk_state;


__device__ void rk_seed(unsigned long long s, rk_state *state) {
    for (int i = 1; i <= 4; i++) {
        s = 1812433253U * (s ^ (s >> 30)) + i;
        state->xor128[i - 1] = s;
    }
    state->has_gauss = 0;
#ifdef CUPY_USE_BINOMIAL
    state->has_binomial = 0;
#endif
}


__device__ unsigned long rk_random(rk_state *state) {
    unsigned int *xor128 = state->xor128;
    unsigned int t = xor128[0] ^ (xor128[0] << 11);
    xor128[0] = xor128[1];
    xor128[1] = xor128[2];
    xor128[2] = xor128[3];
    return xor128[3] ^= (xor128[3] >> 19) ^ t ^ (t >> 8);
}


__device__ double rk_double(rk_state *state) {
    /* shifts : 67108864 = 0x4000000, 9007199254740992 = 0x20000000000000 */
    int a = rk_random(state) >> 5, b = rk_random(state) >> 6;
    return (a * 67108864.0 + b) / 9007199254740992.0;
}
'''

<<<<<<< HEAD
rk_binomial_definition = '''
=======

# The kernels for distributions are based on
# numpy/random/mtrand/distributions.c
# with the following licenses:
"""
/* Copyright 2005 Robert Kern (robert.kern@gmail.com)
 *
 * Permission is hereby granted, free of charge, to any person obtaining a
 * copy of this software and associated documentation files (the
 * "Software"), to deal in the Software without restriction, including
 * without limitation the rights to use, copy, modify, merge, publish,
 * distribute, sublicense, and/or sell copies of the Software, and to
 * permit persons to whom the Software is furnished to do so, subject to
 * the following conditions:
 *
 * The above copyright notice and this permission notice shall be included
 * in all copies or substantial portions of the Software.
 *
 * THE SOFTWARE IS PROVIDED "AS IS", WITHOUT WARRANTY OF ANY KIND, EXPRESS
 * OR IMPLIED, INCLUDING BUT NOT LIMITED TO THE WARRANTIES OF
 * MERCHANTABILITY, FITNESS FOR A PARTICULAR PURPOSE AND NONINFRINGEMENT.
 * IN NO EVENT SHALL THE AUTHORS OR COPYRIGHT HOLDERS BE LIABLE FOR ANY
 * CLAIM, DAMAGES OR OTHER LIABILITY, WHETHER IN AN ACTION OF CONTRACT,
 * TORT OR OTHERWISE, ARISING FROM, OUT OF OR IN CONNECTION WITH THE
 * SOFTWARE OR THE USE OR OTHER DEALINGS IN THE SOFTWARE.
 */

/* The implementations of rk_hypergeometric_hyp(), rk_hypergeometric_hrua(),
 * and rk_triangular() were adapted from Ivan Frohne's rv.py which has this
 * license:
 *
 *            Copyright 1998 by Ivan Frohne; Wasilla, Alaska, U.S.A.
 *                            All Rights Reserved
 *
 * Permission to use, copy, modify and distribute this software and its
 * documentation for any purpose, free of charge, is granted subject to the
 * following conditions:
 *   The above copyright notice and this permission notice shall be included in
 *   all copies or substantial portions of the software.
 *
 *   THE SOFTWARE AND DOCUMENTATION IS PROVIDED WITHOUT WARRANTY OF ANY KIND,
 *   EXPRESS OR IMPLIED, INCLUDING BUT NOT LIMITED TO MERCHANTABILITY, FITNESS
 *   FOR A PARTICULAR PURPOSE AND NONINFRINGEMENT.  IN NO EVENT SHALL THE AUTHOR
 *   OR COPYRIGHT HOLDER BE LIABLE FOR ANY CLAIM OR DAMAGES IN A CONTRACT
 *   ACTION, TORT OR OTHERWISE, ARISING FROM, OUT OF OR IN CONNECTION WITH THE
 *   SOFTWARE OR ITS DOCUMENTATION.
 */
"""

loggam_definition = '''
/*
 * log-gamma function to support some of these distributions. The
 * algorithm comes from SPECFUN by Shanjie Zhang and Jianming Jin and their
 * book "Computation of Special Functions", 1996, John Wiley & Sons, Inc.
 */
static __device__ double loggam(double x) {
    double x0, x2, xp, gl, gl0;
    long k, n;
    double a[10] = {8.333333333333333e-02,-2.777777777777778e-03,
         7.936507936507937e-04,-5.952380952380952e-04,
         8.417508417508418e-04,-1.917526917526918e-03,
         6.410256410256410e-03,-2.955065359477124e-02,
         1.796443723688307e-01,-1.39243221690590e+00};
    x0 = x;
    n = 0;
    if ((x == 1.0) || (x == 2.0)) {
        return 0.0;
    } else if (x <= 7.0) {
        n = (long)(7 - x);
        x0 = x + n;
    }
    x2 = 1.0/(x0*x0);
    xp = 2*M_PI;
    gl0 = a[9];
    for (k=8; k>=0; k--) {
        gl0 *= x2;
        gl0 += a[k];
    }
    gl = gl0/x0 + 0.5*log(xp) + (x0-0.5)*log(x0) - x0;
    if (x <= 7.0) {
        for (k=1; k<=n; k++) {
            gl -= log(x0-1.0);
            x0 -= 1.0;
        }
    }
    return gl;
}
'''

rk_standard_exponential_definition = '''
__device__ double rk_standard_exponential(rk_state *state) {
    /* We use -log(1-U) since U is [0, 1) */
    return -log(1.0 - rk_double(state));
}
'''

rk_standard_gamma_definition = '''
__device__ double rk_standard_gamma(rk_state *state, double shape) {
    double b, c;
    double U, V, X, Y;
    if (shape == 1.0) {
        return rk_standard_exponential(state);
    } else if (shape < 1.0) {
        for (;;) {
            U = rk_double(state);
            V = rk_standard_exponential(state);
            if (U <= 1.0 - shape) {
                X = pow(U, 1./shape);
                if (X <= V) {
                    return X;
                }
            } else {
                Y = -log((1-U)/shape);
                X = pow(1.0 - shape + shape*Y, 1./shape);
                if (X <= (V + Y)) {
                    return X;
                }
            }
        }
    } else {
        b = shape - 1./3.;
        c = 1./sqrt(9*b);
        for (;;) {
            do {
                X = rk_gauss(state);
                V = 1.0 + c*X;
            } while (V <= 0.0);
            V = V*V*V;
            U = rk_double(state);
            if (U < 1.0 - 0.0331*(X*X)*(X*X)) return (b*V);
            if (log(U) < 0.5*X*X + b*(1. - V + log(V))) return (b*V);
        }
    }
}
'''

rk_beta_definition = '''
__device__ double rk_beta(rk_state *state, double a, double b) {
    double Ga, Gb;
    if ((a <= 1.0) && (b <= 1.0)) {
        double U, V, X, Y;
        /* Use Johnk's algorithm */
        while (1) {
            U = rk_double(state);
            V = rk_double(state);
            X = pow(U, 1.0/a);
            Y = pow(V, 1.0/b);
            if ((X + Y) <= 1.0) {
                if (X +Y > 0) {
                    return X / (X + Y);
                } else {
                    double logX = log(U) / a;
                    double logY = log(V) / b;
                    double logM = logX > logY ? logX : logY;
                    logX -= logM;
                    logY -= logM;
                    return exp(logX - log(exp(logX) + exp(logY)));
                }
            }
        }
    } else {
        Ga = rk_standard_gamma(state, a);
        Gb = rk_standard_gamma(state, b);
        return Ga/(Ga + Gb);
    }
}
'''

rk_chisquare_definition = '''
__device__ double rk_chisquare(rk_state *state, double df) {
    return 2.0*rk_standard_gamma(state, df/2.0);
}
'''

rk_noncentral_chisquare_definition = '''
__device__ double rk_noncentral_chisquare(
    rk_state *state, double df, double nonc)
{
    if (nonc == 0){
        return rk_chisquare(state, df);
    }
    if(1 < df)
    {
        const double Chi2 = rk_chisquare(state, df - 1);
        const double N = rk_gauss(state) + sqrt(nonc);
        return Chi2 + N*N;
    }
    else
    {
        const long i = rk_poisson(state, nonc / 2.0);
        return rk_chisquare(state, df + 2 * i);
    }
}
'''

rk_f_definition = '''
__device__ double rk_f(rk_state *state, double dfnum, double dfden) {
    return ((rk_chisquare(state, dfnum) * dfden) /
            (rk_chisquare(state, dfden) * dfnum));
}
'''

rk_noncentral_f_definition = '''
__device__ double rk_noncentral_f(
    rk_state *state, double dfnum, double dfden, double nonc)
{
    double t = rk_noncentral_chisquare(state, dfnum, nonc) * dfden;
    return t / (rk_chisquare(state, dfden) * dfnum);
}
'''

rk_binomial_btpe_definition = '''
>>>>>>> 93817438
__device__ long rk_binomial_btpe(rk_state *state, long n, double p) {
    double r,q,fm,p1,xm,xl,xr,c,laml,lamr,p2,p3,p4;
    double a,u,v,s,F,rho,t,A,nrq,x1,x2,f1,f2,z,z2,w,w2,x;
    int m,y,k,i;
    if (!(state->has_binomial) ||
         (state->nsave != n) ||
         (state->psave != p)) {
        /* initialize */
        state->nsave = n;
        state->psave = p;
        state->has_binomial = 1;
        state->r = r = min(p, 1.0-p);
        state->q = q = 1.0 - r;
        state->fm = fm = n*r+r;
        state->m = m = (long)floor(state->fm);
        state->p1 = p1 = floor(2.195*sqrt(n*r*q)-4.6*q) + 0.5;
        state->xm = xm = m + 0.5;
        state->xl = xl = xm - p1;
        state->xr = xr = xm + p1;
        state->c = c = 0.134 + 20.5/(15.3 + m);
        a = (fm - xl)/(fm-xl*r);
        state->laml = laml = a*(1.0 + a/2.0);
        a = (xr - fm)/(xr*q);
        state->lamr = lamr = a*(1.0 + a/2.0);
        state->p2 = p2 = p1*(1.0 + 2.0*c);
        state->p3 = p3 = p2 + c/laml;
        state->p4 = p4 = p3 + c/lamr;
    } else {
        r = state->r;
        q = state->q;
        fm = state->fm;
        m = state->m;
        p1 = state->p1;
        xm = state->xm;
        xl = state->xl;
        xr = state->xr;
        c = state->c;
        laml = state->laml;
        lamr = state->lamr;
        p2 = state->p2;
        p3 = state->p3;
        p4 = state->p4;
    }
  /* sigh ... */
  Step10:
    nrq = n*r*q;
    u = rk_double(state)*p4;
    v = rk_double(state);
    if (u > p1) goto Step20;
    y = (long)floor(xm - p1*v + u);
    goto Step60;
  Step20:
    if (u > p2) goto Step30;
    x = xl + (u - p1)/c;
    v = v*c + 1.0 - fabs(m - x + 0.5)/p1;
    if (v > 1.0) goto Step10;
    y = (long)floor(x);
    goto Step50;
  Step30:
    if (u > p3) goto Step40;
    y = (long)floor(xl + log(v)/laml);
    if (y < 0) goto Step10;
    v = v*(u-p2)*laml;
    goto Step50;
  Step40:
    y = (long)floor(xr - log(v)/lamr);
    if (y > n) goto Step10;
    v = v*(u-p3)*lamr;
  Step50:
    k = labs(y - m);
    if ((k > 20) && (k < ((nrq)/2.0 - 1))) goto Step52;
    s = r/q;
    a = s*(n+1);
    F = 1.0;
    if (m < y) {
        for (i=m+1; i<=y; i++) {
            F *= (a/i - s);
        }
    } else if (m > y) {
        for (i=y+1; i<=m; i++) {
            F /= (a/i - s);
        }
    }
    if (v > F) goto Step10;
    goto Step60;
    Step52:
    rho = (k/(nrq))*((k*(k/3.0 + 0.625) + 0.16666666666666666)/nrq + 0.5);
    t = -k*k/(2*nrq);
    A = log(v);
    if (A < (t - rho)) goto Step60;
    if (A > (t + rho)) goto Step10;
    x1 = y+1;
    f1 = m+1;
    z = n+1-m;
    w = n-y+1;
    x2 = x1*x1;
    f2 = f1*f1;
    z2 = z*z;
    w2 = w*w;
    if (A > (xm*log(f1/x1)
           + (n-m+0.5)*log(z/w)
           + (y-m)*log(w*r/(x1*q))
           + (13680.-(462.-(132.-(99.-140./f2)/f2)/f2)/f2)/f1/166320.
           + (13680.-(462.-(132.-(99.-140./z2)/z2)/z2)/z2)/z/166320.
           + (13680.-(462.-(132.-(99.-140./x2)/x2)/x2)/x2)/x1/166320.
           + (13680.-(462.-(132.-(99.-140./w2)/w2)/w2)/w2)/w/166320.)) {
        goto Step10;
    }
  Step60:
    if (p > 0.5) {
        y = n - y;
    }
    return y;
}

__device__ long rk_binomial_inversion(rk_state *state, int n, double p) {
    double q, qn, np, px, U;
    int X, bound;
    if (!(state->has_binomial) ||
         (state->nsave != n) ||
         (state->psave != p)) {
        state->nsave = n;
        state->psave = p;
        state->has_binomial = 1;
        state->q = q = 1.0 - p;
        state->r = qn = exp(n * log(q));
        state->c = np = n*p;
        state->m = bound = min((double)n, np + 10.0*sqrt(np*q + 1));
    } else {
        q = state->q;
        qn = state->r;
        np = state->c;
        bound = state->m;
    }
    X = 0;
    px = qn;
    U = rk_double(state);
    while (U > px) {
        X++;
        if (X > bound) {
            X = 0;
            px = qn;
            U = rk_double(state);
        } else {
            U -= px;
            px  = ((n-X+1) * p * px)/(X*q);
        }
    }
    return X;
}

__device__ long rk_binomial(rk_state *state, int n, double p) {
    double q;
    if (p <= 0.5) {
        if (p*n <= 30.0) {
            return rk_binomial_inversion(state, n, p);
        } else {
            return rk_binomial_btpe(state, n, p);
        }
    } else {
        q = 1.0-p;
        if (q*n <= 30.0) {
            return n - rk_binomial_inversion(state, n, q);
        } else {
            return n - rk_binomial_btpe(state, n, q);
        }
    }
}
'''

rk_poisson_mult_definition = '''
__device__ long rk_poisson_mult(rk_state *state, double lam) {
    long X;
    double prod, U, enlam;
    enlam = exp(-lam);
    X = 0;
    prod = 1.0;
    while (1) {
        U = rk_double(state);
        prod *= U;
        if (prod > enlam) {
            X += 1;
        } else {
            return X;
        }
    }
}
'''

rk_poisson_ptrs_definition = '''
/*
 * The transformed rejection method for generating Poisson random variables
 * W. Hoermann
 * Insurance: Mathematics and Economics 12, 39-45 (1993)
 */
#define LS2PI 0.91893853320467267
#define TWELFTH 0.083333333333333333333333
__device__ long rk_poisson_ptrs(rk_state *state, double lam) {
    long k;
    double U, V, slam, loglam, a, b, invalpha, vr, us;
    slam = sqrt(lam);
    loglam = log(lam);
    b = 0.931 + 2.53*slam;
    a = -0.059 + 0.02483*b;
    invalpha = 1.1239 + 1.1328/(b-3.4);
    vr = 0.9277 - 3.6224/(b-2);
    while (1) {
        U = rk_double(state) - 0.5;
        V = rk_double(state);
        us = 0.5 - fabs(U);
        k = (long)floor((2*a/us + b)*U + lam + 0.43);
        if ((us >= 0.07) && (V <= vr)) {
            return k;
        }
        if ((k < 0) ||
            ((us < 0.013) && (V > us))) {
            continue;
        }
        if ((log(V) + log(invalpha) - log(a/(us*us)+b)) <=
            (-lam + k*loglam - loggam(k+1))) {
            return k;
        }
    }
}
'''

rk_poisson_definition = '''
__device__ long rk_poisson(rk_state *state, double lam) {
    if (lam >= 10) {
        return rk_poisson_ptrs(state, lam);
    } else if (lam == 0) {
        return 0;
    } else {
        return rk_poisson_mult(state, lam);
    }
}
'''

<<<<<<< HEAD
rk_gauss_definition = '''
__device__ double rk_gauss(rk_state *state) {
    if (state->has_gauss) {
        const double tmp = state->gauss;
        state->gauss = 0;
        state->has_gauss = 0;
        return tmp;
    } else {
        double f, x1, x2, r2;
        do {
            x1 = 2.0*rk_double(state) - 1.0;
            x2 = 2.0*rk_double(state) - 1.0;
            r2 = x1*x1 + x2*x2;
        }
        while (r2 >= 1.0 || r2 == 0.0);
        /* Box-Muller transform */
        f = sqrt(-2.0*log(r2)/r2);
        /* Keep for next call */
        state->gauss = f*x1;
        state->has_gauss = 1;
        return f*x2;
    }
}
'''

rk_f_definition = '''
__device__ double rk_f(rk_state *state, double dfnum, double dfden) {
    return ((rk_chisquare(state, dfnum) * dfden) /
            (rk_chisquare(state, dfden) * dfnum));
}
'''

rk_geometric_definition = '''
__device__ long rk_geometric_search(rk_state *state, double p) {
    double U;
    long X;
    double sum, prod, q;
    X = 1;
    sum = prod = p;
    q = 1.0 - p;
    U = rk_double(state);
    while (U > sum) {
        prod *= q;
        sum += prod;
        X++;
    }
    return X;
}

__device__ long rk_geometric_inversion(rk_state *state, double p) {
    return (long)ceil(log(1.0-rk_double(state))/log(1.0-p));
}

__device__ long rk_geometric(rk_state *state, double p) {
    if (p >= 0.333333333333333333333333) {
        return rk_geometric_search(state, p);
    } else {
        return rk_geometric_inversion(state, p);
    }
}
'''

rk_standard_exponential_definition = '''
__device__ double rk_standard_exponential(rk_state *state) {
    /* We use -log(1-U) since U is [0, 1) */
    return -log(1.0 - rk_double(state));
}
'''

rk_standard_gamma_definition = '''
__device__ double rk_standard_gamma(rk_state *state, double shape) {
    double b, c;
    double U, V, X, Y;
    if (shape == 1.0) {
        return rk_standard_exponential(state);
    } else if (shape < 1.0) {
        for (;;) {
            U = rk_double(state);
            V = rk_standard_exponential(state);
            if (U <= 1.0 - shape) {
                X = pow(U, 1./shape);
                if (X <= V) {
                    return X;
                }
            } else {
                Y = -log((1-U)/shape);
                X = pow(1.0 - shape + shape*Y, 1./shape);
                if (X <= (V + Y)) {
                    return X;
                }
            }
        }
    } else {
        b = shape - 1./3.;
        c = 1./sqrt(9*b);
        for (;;) {
            do {
                X = rk_gauss(state);
                V = 1.0 + c*X;
            } while (V <= 0.0);
            V = V*V*V;
            U = rk_double(state);
            if (U < 1.0 - 0.0331*(X*X)*(X*X)) return (b*V);
            if (log(U) < 0.5*X*X + b*(1. - V + log(V))) return (b*V);
        }
    }
}
'''

=======
>>>>>>> 93817438
rk_standard_t_definition = '''
__device__ double rk_standard_t(rk_state *state, double df) {
    return sqrt(df/2)*rk_gauss(state)/sqrt(rk_standard_gamma(state, df/2));
}
'''

rk_vonmises_definition = '''
__device__ double rk_vonmises(rk_state *state, double mu, double kappa)
{
    double s;
    double U, V, W, Y, Z;
    double result, mod;
    int neg;

    if (kappa < 1e-8)
    {
        return M_PI * (2*rk_double(state)-1);
    }
    else
    {
        /* with double precision rho is zero until 1.4e-8 */
        if (kappa < 1e-5) {
            /*
             * second order taylor expansion around kappa = 0
             * precise until relatively large kappas as second order is 0
             */
            s = (1./kappa + kappa);
        }
        else {
            double r = 1 + sqrt(1 + 4*kappa*kappa);
            double rho = (r - sqrt(2*r)) / (2*kappa);
            s = (1 + rho*rho)/(2*rho);
        }

        while (1)
        {
        U = rk_double(state);
            Z = cos(M_PI*U);
            W = (1 + s*Z)/(s + Z);
            Y = kappa * (s - W);
            V = rk_double(state);
            if ((Y*(2-Y) - V >= 0) || (log(Y/V)+1 - Y >= 0))
            {
                break;
            }
        }

        U = rk_double(state);

        result = acos(W);
        if (U < 0.5)
        {
        result = -result;
        }
        result += mu;
        neg = (result < 0);
        mod = fabs(result);
        mod = (fmod(mod+M_PI, 2*M_PI)-M_PI);
        if (neg)
        {
            mod *= -1;
        }

        return mod;
    }
}
'''

rk_zipf_definition = '''
__device__ long rk_zipf(rk_state *state, double a)
{
    double am1, b;

    am1 = a - 1.0;
    b = pow(2.0, am1);
    while (1) {
        double T, U, V, X;

        U = 1.0 - rk_double(state);
        V = rk_double(state);
        X = floor(pow(U, -1.0/am1));

        if (X < 1.0) {
            continue;
        }

        T = pow(1.0 + 1.0/X, am1);
        if (V*X*(T - 1.0)/(b - 1.0) <= T/b) {
            return (long)X;
        }
    }
}
'''

rk_geometric_search_definition = '''
__device__ long rk_geometric_search(rk_state *state, double p) {
    double U;
    long X;
    double sum, prod, q;
    X = 1;
    sum = prod = p;
    q = 1.0 - p;
    U = rk_double(state);
    while (U > sum) {
        prod *= q;
        sum += prod;
        X++;
    }
    return X;
}
'''

rk_geometric_inversion_definition = '''
__device__ long rk_geometric_inversion(rk_state *state, double p) {
    return (long)ceil(log(1.0-rk_double(state))/log(1.0-p));
}
'''

rk_geometric_definition = '''
__device__ long rk_geometric(rk_state *state, double p) {
    if (p >= 0.333333333333333333333333) {
        return rk_geometric_search(state, p);
    } else {
        return rk_geometric_inversion(state, p);
    }
}
'''

long_min_max_definition = '''
__device__ long min(long a, long b)
{
    return a < b ? a : b;
}

__device__ long max(long a, long b)
{
    return a > b ? a : b;
}
'''

rk_hypergeometric_definition = '''
__device__ long rk_hypergeometric_hyp(
    rk_state *state, long good, long bad, long sample)
{
    long d1, K, Z;
    double d2, U, Y;

    d1 = bad + good - sample;
    d2 = (double)min(bad, good);

    Y = d2;
    K = sample;
    while (Y > 0.0)
    {
        U = rk_double(state);
        Y -= (long)floor(U + Y/(d1 + K));
        K--;
        if (K == 0) break;
    }
    Z = (long)(d2 - Y);
    if (good > bad) Z = sample - Z;
    return Z;
}

/* D1 = 2*sqrt(2/e) */
/* D2 = 3 - 2*sqrt(3/e) */
#define D1 1.7155277699214135
#define D2 0.8989161620588988
__device__ long rk_hypergeometric_hrua(
    rk_state *state, long good, long bad, long sample)
{
    long mingoodbad, maxgoodbad, popsize, m, d9;
    double d4, d5, d6, d7, d8, d10, d11;
    long Z;
    double T, W, X, Y;

    mingoodbad = min(good, bad);
    popsize = good + bad;
    maxgoodbad = max(good, bad);
    m = min(sample, popsize - sample);
    d4 = ((double)mingoodbad) / popsize;
    d5 = 1.0 - d4;
    d6 = m*d4 + 0.5;
    d7 = sqrt((double)(popsize - m) * sample * d4 * d5 / (popsize - 1) + 0.5);
    d8 = D1*d7 + D2;
    d9 = (long)floor((double)(m + 1) * (mingoodbad + 1) / (popsize + 2));
    d10 = (loggam(d9+1) + loggam(mingoodbad-d9+1) + loggam(m-d9+1) +
           loggam(maxgoodbad-m+d9+1));
    d11 = min(min(m, mingoodbad)+1.0, floor(d6+16*d7));
    /* 16 for 16-decimal-digit precision in D1 and D2 */

    while (1)
    {
        X = rk_double(state);
        Y = rk_double(state);
        W = d6 + d8*(Y- 0.5)/X;

        /* fast rejection: */
        if ((W < 0.0) || (W >= d11)) continue;

        Z = (long)floor(W);
        T = d10 - (loggam(Z+1) + loggam(mingoodbad-Z+1) + loggam(m-Z+1) +
                   loggam(maxgoodbad-m+Z+1));

        /* fast acceptance: */
        if ((X*(4.0-X)-3.0) <= T) break;

        /* fast rejection: */
        if (X*(X-T) >= 1) continue;

        if (2.0*log(X) <= T) break;  /* acceptance */
    }

    /* this is a correction to HRUA* by Ivan Frohne in rv.py */
    if (good > bad) Z = m - Z;

    /* another fix from rv.py to allow sample to exceed popsize/2 */
    if (m < sample) Z = good - Z;

    return Z;
}
#undef D1
#undef D2

__device__ long rk_hypergeometric(
    rk_state *state, long good, long bad, long sample)
{
    if (sample > 10)
    {
        return rk_hypergeometric_hrua(state, good, bad, sample);
    } else
    {
        return rk_hypergeometric_hyp(state, good, bad, sample);
    }
}
'''

rk_logseries_definition = '''
__device__ long rk_logseries(rk_state *state, double p)
{
    double q, r, U, V;
    long result;

    r = log(1.0 - p);

    while (1) {
        V = rk_double(state);
        if (V >= p) {
            return 1;
        }
        U = rk_double(state);
        q = 1.0 - exp(r*U);
        if (V <= q*q) {
            result = (long)floor(1 + log(V)/log(q));
            if (result < 1) {
                continue;
            }
            else {
                return result;
            }
        }
        if (V >= q) {
            return 1;
        }
        return 2;
    }
}
'''

rk_gauss_definition = '''
__device__ double rk_gauss(rk_state *state) {
    if (state->has_gauss) {
        const double tmp = state->gauss;
        state->gauss = 0;
        state->has_gauss = 0;
        return tmp;
    } else {
        double f, x1, x2, r2;
        do {
            x1 = 2.0*rk_double(state) - 1.0;
            x2 = 2.0*rk_double(state) - 1.0;
            r2 = x1*x1 + x2*x2;
        }
        while (r2 >= 1.0 || r2 == 0.0);
        /* Box-Muller transform */
        f = sqrt(-2.0*log(r2)/r2);
        /* Keep for next call */
        state->gauss = f*x1;
        state->has_gauss = 1;
        return f*x2;
    }
}
'''

open_uniform_definition = '''
__device__ void open_uniform(rk_state *state, double *U) {
    do {
        *U = rk_double(state);
    } while (*U <= 0.0 || *U >= 1.0);
}

__device__ void open_uniform(rk_state *state, float *U) {
    do {
        *U = rk_double(state);
    } while (*U <= 0.0 || *U >= 1.0);
}
'''

definitions = [
    rk_basic_definition, rk_gauss_definition,
    rk_standard_exponential_definition, rk_standard_gamma_definition,
    rk_beta_definition]
beta_kernel = core.ElementwiseKernel(
    'S a, T b, uint64 seed', 'Y y',
    '''
    rk_seed(seed + i, &internal_state);
    y = rk_beta(&internal_state, a, b);
    ''',
    'beta_kernel',
    preamble=''.join(definitions),
    loop_prep="rk_state internal_state;"
)

definitions = [
    rk_use_binominal, rk_basic_definition, rk_binomial_definition]
binomial_kernel = core.ElementwiseKernel(
    'S n, T p, uint64 seed', 'Y y',
    '''
    rk_seed(seed + i, &internal_state);
    y = rk_binomial(&internal_state, n, p);
    ''',
    'binomial_kernel',
    preamble=''.join(definitions),
    loop_prep="rk_state internal_state;"
)

definitions = \
    [rk_basic_definition, rk_gauss_definition,
     rk_standard_exponential_definition, rk_standard_gamma_definition,
     rk_standard_t_definition]
standard_t_kernel = core.ElementwiseKernel(
    'S df, uint32 seed', 'Y y',
    '''
    rk_seed(seed + i, &internal_state);
    y = rk_standard_t(&internal_state, df);
    ''',
    'standard_t_kernel',
    preamble=''.join(definitions),
    loop_prep="rk_state internal_state;"
)

definitions = \
    [rk_basic_definition, rk_gauss_definition,
     rk_standard_exponential_definition, rk_standard_gamma_definition,
     rk_chisquare_definition]
chisquare_kernel = core.ElementwiseKernel(
    'T df, uint32 seed', 'Y y',
    '''
    rk_seed(seed + i, &internal_state);
    y = rk_chisquare(&internal_state, df);
    ''',
    'chisquare_kernel',
    preamble=''.join(definitions),
    loop_prep="rk_state internal_state;"
)

definitions = \
    [rk_basic_definition, rk_gauss_definition,
     rk_standard_exponential_definition, rk_standard_gamma_definition,
     rk_chisquare_definition, rk_f_definition]
f_kernel = core.ElementwiseKernel(
    'S dfnum, T dfden, uint32 seed', 'Y y',
    '''
    rk_seed(seed + i, &internal_state);
    y = rk_f(&internal_state, dfnum, dfden);
    ''',
    'f_kernel',
    preamble=''.join(definitions),
    loop_prep="rk_state internal_state;"
)

definitions = \
    [rk_basic_definition, rk_geometric_definition]
geometric_kernel = core.ElementwiseKernel(
    'T p, uint32 seed', 'Y y',
    '''
    rk_seed(seed + i, &internal_state);
    y = rk_geometric(&internal_state, p);
    ''',
    'geometric_kernel',
    preamble=''.join(definitions),
    loop_prep="rk_state internal_state;"
)

definitions = \
<<<<<<< HEAD
    [rk_basic_definition, loggam_definition,
=======
    [rk_basic_difinition, loggam_definition, long_min_max_definition,
     rk_hypergeometric_definition]
hypergeometric_kernel = core.ElementwiseKernel(
    'S good, T bad, U sample, uint32 seed', 'Y y',
    '''
    rk_seed(seed + i, &internal_state);
    y = rk_hypergeometric(&internal_state, good, bad, sample);
    ''',
    'hypergeometric_kernel',
    preamble=''.join(definitions),
    loop_prep="rk_state internal_state;"
)

definitions = \
    [rk_basic_difinition, rk_logseries_definition]
logseries_kernel = core.ElementwiseKernel(
    'T p, uint32 seed', 'Y y',
    '''
    rk_seed(seed + i, &internal_state);
    y = rk_logseries(&internal_state, p);
    ''',
    'logseries_kernel',
    preamble=''.join(definitions),
    loop_prep="rk_state internal_state;"
)

definitions = [
    rk_basic_difinition, loggam_definition, rk_gauss_definition,
    rk_standard_exponential_definition, rk_standard_gamma_definition,
    rk_chisquare_definition, rk_poisson_mult_definition,
    rk_poisson_ptrs_definition, rk_poisson_definition,
    rk_noncentral_chisquare_definition]
noncentral_chisquare_kernel = core.ElementwiseKernel(
    'S df, T nonc, uint64 seed', 'Y y',
    '''
    rk_seed(seed + i, &internal_state);
    y = rk_noncentral_chisquare(&internal_state, df, nonc);
    ''',
    'noncentral_chisquare_kernel',
    preamble=''.join(definitions),
    loop_prep="rk_state internal_state;"
)

definitions = [
    rk_basic_difinition, loggam_definition, rk_gauss_definition,
    rk_standard_exponential_definition, rk_standard_gamma_definition,
    rk_chisquare_definition, rk_poisson_mult_definition,
    rk_poisson_ptrs_definition, rk_poisson_definition,
    rk_noncentral_chisquare_definition, rk_noncentral_f_definition]
noncentral_f_kernel = core.ElementwiseKernel(
    'S dfnum, T dfden, U nonc, uint64 seed', 'Y y',
    '''
    rk_seed(seed + i, &internal_state);
    y = rk_noncentral_f(&internal_state, dfnum, dfden, nonc);
    ''',
    'noncentral_f_kernel',
    preamble=''.join(definitions),
    loop_prep="rk_state internal_state;"
)

definitions = \
    [rk_basic_difinition, loggam_definition,
>>>>>>> 93817438
     rk_poisson_mult_definition, rk_poisson_ptrs_definition,
     rk_poisson_definition]
poisson_kernel = core.ElementwiseKernel(
    'T lam, uint32 seed', 'Y y',
    '''
    rk_seed(seed + i, &internal_state);
    y = rk_poisson(&internal_state, lam);
    ''',
    'poisson_kernel',
    preamble=''.join(definitions),
    loop_prep="rk_state internal_state;"
)

definitions = [
    rk_basic_definition, rk_gauss_definition,
    rk_standard_exponential_definition, rk_standard_gamma_definition]
standard_gamma_kernel = core.ElementwiseKernel(
    'T shape, uint64 seed', 'Y y',
    '''
    rk_seed(seed + i, &internal_state);
    y = rk_standard_gamma(&internal_state, shape);
    ''',
    'standard_gamma_kernel',
    preamble=''.join(definitions),
    loop_prep="rk_state internal_state;"
)

definitions = [
    rk_basic_definition, rk_vonmises_definition]
vonmises_kernel = core.ElementwiseKernel(
    'S mu, T kappa, uint64 seed', 'Y y',
    '''
    rk_seed(seed + i, &internal_state);
    y = rk_vonmises(&internal_state, mu, kappa);
    ''',
    'vonmises_kernel',
    preamble=''.join(definitions),
    loop_prep="rk_state internal_state;"
)

definitions = [
    rk_basic_definition, rk_zipf_definition]
zipf_kernel = core.ElementwiseKernel(
    'T a, uint64 seed', 'Y y',
    '''
    rk_seed(seed + i, &internal_state);
    y = rk_zipf(&internal_state, a);
    ''',
    'zipf_kernel',
    preamble=''.join(definitions),
    loop_prep="rk_state internal_state;"
)

definitions = [
    rk_basic_difinition, open_uniform_definition]
open_uniform_kernel = core.ElementwiseKernel(
    'uint64 seed', 'Y y',
    '''
    rk_seed(seed + i, &internal_state);
    open_uniform(&internal_state, &y);
    ''',
    'open_uniform_kernel',
    preamble=''.join(definitions),
    loop_prep="rk_state internal_state;"
)<|MERGE_RESOLUTION|>--- conflicted
+++ resolved
@@ -52,9 +52,6 @@
 }
 '''
 
-<<<<<<< HEAD
-rk_binomial_definition = '''
-=======
 
 # The kernels for distributions are based on
 # numpy/random/mtrand/distributions.c
@@ -266,8 +263,7 @@
 }
 '''
 
-rk_binomial_btpe_definition = '''
->>>>>>> 93817438
+rk_binomial_definition = '''
 __device__ long rk_binomial_btpe(rk_state *state, long n, double p) {
     double r,q,fm,p1,xm,xl,xr,c,laml,lamr,p2,p3,p4;
     double a,u,v,s,F,rho,t,A,nrq,x1,x2,f1,f2,z,z2,w,w2,x;
@@ -506,36 +502,97 @@
 }
 '''
 
-<<<<<<< HEAD
-rk_gauss_definition = '''
-__device__ double rk_gauss(rk_state *state) {
-    if (state->has_gauss) {
-        const double tmp = state->gauss;
-        state->gauss = 0;
-        state->has_gauss = 0;
-        return tmp;
-    } else {
-        double f, x1, x2, r2;
-        do {
-            x1 = 2.0*rk_double(state) - 1.0;
-            x2 = 2.0*rk_double(state) - 1.0;
-            r2 = x1*x1 + x2*x2;
-        }
-        while (r2 >= 1.0 || r2 == 0.0);
-        /* Box-Muller transform */
-        f = sqrt(-2.0*log(r2)/r2);
-        /* Keep for next call */
-        state->gauss = f*x1;
-        state->has_gauss = 1;
-        return f*x2;
-    }
-}
-'''
-
-rk_f_definition = '''
-__device__ double rk_f(rk_state *state, double dfnum, double dfden) {
-    return ((rk_chisquare(state, dfnum) * dfden) /
-            (rk_chisquare(state, dfden) * dfnum));
+rk_standard_t_definition = '''
+__device__ double rk_standard_t(rk_state *state, double df) {
+    return sqrt(df/2)*rk_gauss(state)/sqrt(rk_standard_gamma(state, df/2));
+}
+'''
+
+rk_vonmises_definition = '''
+__device__ double rk_vonmises(rk_state *state, double mu, double kappa)
+{
+    double s;
+    double U, V, W, Y, Z;
+    double result, mod;
+    int neg;
+
+    if (kappa < 1e-8)
+    {
+        return M_PI * (2*rk_double(state)-1);
+    }
+    else
+    {
+        /* with double precision rho is zero until 1.4e-8 */
+        if (kappa < 1e-5) {
+            /*
+             * second order taylor expansion around kappa = 0
+             * precise until relatively large kappas as second order is 0
+             */
+            s = (1./kappa + kappa);
+        }
+        else {
+            double r = 1 + sqrt(1 + 4*kappa*kappa);
+            double rho = (r - sqrt(2*r)) / (2*kappa);
+            s = (1 + rho*rho)/(2*rho);
+        }
+
+        while (1)
+        {
+        U = rk_double(state);
+            Z = cos(M_PI*U);
+            W = (1 + s*Z)/(s + Z);
+            Y = kappa * (s - W);
+            V = rk_double(state);
+            if ((Y*(2-Y) - V >= 0) || (log(Y/V)+1 - Y >= 0))
+            {
+                break;
+            }
+        }
+
+        U = rk_double(state);
+
+        result = acos(W);
+        if (U < 0.5)
+        {
+        result = -result;
+        }
+        result += mu;
+        neg = (result < 0);
+        mod = fabs(result);
+        mod = (fmod(mod+M_PI, 2*M_PI)-M_PI);
+        if (neg)
+        {
+            mod *= -1;
+        }
+
+        return mod;
+    }
+}
+'''
+
+rk_zipf_definition = '''
+__device__ long rk_zipf(rk_state *state, double a)
+{
+    double am1, b;
+
+    am1 = a - 1.0;
+    b = pow(2.0, am1);
+    while (1) {
+        double T, U, V, X;
+
+        U = 1.0 - rk_double(state);
+        V = rk_double(state);
+        X = floor(pow(U, -1.0/am1));
+
+        if (X < 1.0) {
+            continue;
+        }
+
+        T = pow(1.0 + 1.0/X, am1);
+        if (V*X*(T - 1.0)/(b - 1.0) <= T/b) {
+            return (long)X;
+        }
+    }
 }
 '''
 
@@ -560,183 +617,6 @@
     return (long)ceil(log(1.0-rk_double(state))/log(1.0-p));
 }
 
-__device__ long rk_geometric(rk_state *state, double p) {
-    if (p >= 0.333333333333333333333333) {
-        return rk_geometric_search(state, p);
-    } else {
-        return rk_geometric_inversion(state, p);
-    }
-}
-'''
-
-rk_standard_exponential_definition = '''
-__device__ double rk_standard_exponential(rk_state *state) {
-    /* We use -log(1-U) since U is [0, 1) */
-    return -log(1.0 - rk_double(state));
-}
-'''
-
-rk_standard_gamma_definition = '''
-__device__ double rk_standard_gamma(rk_state *state, double shape) {
-    double b, c;
-    double U, V, X, Y;
-    if (shape == 1.0) {
-        return rk_standard_exponential(state);
-    } else if (shape < 1.0) {
-        for (;;) {
-            U = rk_double(state);
-            V = rk_standard_exponential(state);
-            if (U <= 1.0 - shape) {
-                X = pow(U, 1./shape);
-                if (X <= V) {
-                    return X;
-                }
-            } else {
-                Y = -log((1-U)/shape);
-                X = pow(1.0 - shape + shape*Y, 1./shape);
-                if (X <= (V + Y)) {
-                    return X;
-                }
-            }
-        }
-    } else {
-        b = shape - 1./3.;
-        c = 1./sqrt(9*b);
-        for (;;) {
-            do {
-                X = rk_gauss(state);
-                V = 1.0 + c*X;
-            } while (V <= 0.0);
-            V = V*V*V;
-            U = rk_double(state);
-            if (U < 1.0 - 0.0331*(X*X)*(X*X)) return (b*V);
-            if (log(U) < 0.5*X*X + b*(1. - V + log(V))) return (b*V);
-        }
-    }
-}
-'''
-
-=======
->>>>>>> 93817438
-rk_standard_t_definition = '''
-__device__ double rk_standard_t(rk_state *state, double df) {
-    return sqrt(df/2)*rk_gauss(state)/sqrt(rk_standard_gamma(state, df/2));
-}
-'''
-
-rk_vonmises_definition = '''
-__device__ double rk_vonmises(rk_state *state, double mu, double kappa)
-{
-    double s;
-    double U, V, W, Y, Z;
-    double result, mod;
-    int neg;
-
-    if (kappa < 1e-8)
-    {
-        return M_PI * (2*rk_double(state)-1);
-    }
-    else
-    {
-        /* with double precision rho is zero until 1.4e-8 */
-        if (kappa < 1e-5) {
-            /*
-             * second order taylor expansion around kappa = 0
-             * precise until relatively large kappas as second order is 0
-             */
-            s = (1./kappa + kappa);
-        }
-        else {
-            double r = 1 + sqrt(1 + 4*kappa*kappa);
-            double rho = (r - sqrt(2*r)) / (2*kappa);
-            s = (1 + rho*rho)/(2*rho);
-        }
-
-        while (1)
-        {
-        U = rk_double(state);
-            Z = cos(M_PI*U);
-            W = (1 + s*Z)/(s + Z);
-            Y = kappa * (s - W);
-            V = rk_double(state);
-            if ((Y*(2-Y) - V >= 0) || (log(Y/V)+1 - Y >= 0))
-            {
-                break;
-            }
-        }
-
-        U = rk_double(state);
-
-        result = acos(W);
-        if (U < 0.5)
-        {
-        result = -result;
-        }
-        result += mu;
-        neg = (result < 0);
-        mod = fabs(result);
-        mod = (fmod(mod+M_PI, 2*M_PI)-M_PI);
-        if (neg)
-        {
-            mod *= -1;
-        }
-
-        return mod;
-    }
-}
-'''
-
-rk_zipf_definition = '''
-__device__ long rk_zipf(rk_state *state, double a)
-{
-    double am1, b;
-
-    am1 = a - 1.0;
-    b = pow(2.0, am1);
-    while (1) {
-        double T, U, V, X;
-
-        U = 1.0 - rk_double(state);
-        V = rk_double(state);
-        X = floor(pow(U, -1.0/am1));
-
-        if (X < 1.0) {
-            continue;
-        }
-
-        T = pow(1.0 + 1.0/X, am1);
-        if (V*X*(T - 1.0)/(b - 1.0) <= T/b) {
-            return (long)X;
-        }
-    }
-}
-'''
-
-rk_geometric_search_definition = '''
-__device__ long rk_geometric_search(rk_state *state, double p) {
-    double U;
-    long X;
-    double sum, prod, q;
-    X = 1;
-    sum = prod = p;
-    q = 1.0 - p;
-    U = rk_double(state);
-    while (U > sum) {
-        prod *= q;
-        sum += prod;
-        X++;
-    }
-    return X;
-}
-'''
-
-rk_geometric_inversion_definition = '''
-__device__ long rk_geometric_inversion(rk_state *state, double p) {
-    return (long)ceil(log(1.0-rk_double(state))/log(1.0-p));
-}
-'''
-
-rk_geometric_definition = '''
 __device__ long rk_geometric(rk_state *state, double p) {
     if (p >= 0.333333333333333333333333) {
         return rk_geometric_search(state, p);
@@ -1013,10 +893,7 @@
 )
 
 definitions = \
-<<<<<<< HEAD
-    [rk_basic_definition, loggam_definition,
-=======
-    [rk_basic_difinition, loggam_definition, long_min_max_definition,
+    [rk_basic_definition, loggam_definition, long_min_max_definition,
      rk_hypergeometric_definition]
 hypergeometric_kernel = core.ElementwiseKernel(
     'S good, T bad, U sample, uint32 seed', 'Y y',
@@ -1030,7 +907,7 @@
 )
 
 definitions = \
-    [rk_basic_difinition, rk_logseries_definition]
+    [rk_basic_definition, rk_logseries_definition]
 logseries_kernel = core.ElementwiseKernel(
     'T p, uint32 seed', 'Y y',
     '''
@@ -1043,7 +920,7 @@
 )
 
 definitions = [
-    rk_basic_difinition, loggam_definition, rk_gauss_definition,
+    rk_basic_definition, loggam_definition, rk_gauss_definition,
     rk_standard_exponential_definition, rk_standard_gamma_definition,
     rk_chisquare_definition, rk_poisson_mult_definition,
     rk_poisson_ptrs_definition, rk_poisson_definition,
@@ -1060,7 +937,7 @@
 )
 
 definitions = [
-    rk_basic_difinition, loggam_definition, rk_gauss_definition,
+    rk_basic_definition, loggam_definition, rk_gauss_definition,
     rk_standard_exponential_definition, rk_standard_gamma_definition,
     rk_chisquare_definition, rk_poisson_mult_definition,
     rk_poisson_ptrs_definition, rk_poisson_definition,
@@ -1077,8 +954,7 @@
 )
 
 definitions = \
-    [rk_basic_difinition, loggam_definition,
->>>>>>> 93817438
+    [rk_basic_definition, loggam_definition,
      rk_poisson_mult_definition, rk_poisson_ptrs_definition,
      rk_poisson_definition]
 poisson_kernel = core.ElementwiseKernel(
@@ -1133,7 +1009,7 @@
 )
 
 definitions = [
-    rk_basic_difinition, open_uniform_definition]
+    rk_basic_definition, open_uniform_definition]
 open_uniform_kernel = core.ElementwiseKernel(
     'uint64 seed', 'Y y',
     '''
