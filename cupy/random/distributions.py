import cupy
from cupy.random import generator
from cupy import util


# TODO(beam2d): Implement many distributions


def beta(a, b, size=None, dtype=float):
    """Beta distribution.

    Returns an array of samples drawn from the beta distribution. Its
    probability density function is defined as

    .. math::
       f(x) = \\frac{x^{\\alpha-1}(1-x)^{\\beta-1}}{B(\\alpha,\\beta)},

    Args:
        a (float): Parameter of the beta distribution :math:`\\alpha`.
        b (float): Parameter of the beta distribution :math:`\\beta`.
        size (int or tuple of ints): The shape of the array. If ``None``, a
            zero-dimensional array is generated.
        dtype: Data type specifier. Only :class:`numpy.float32` and
            :class:`numpy.float64` types are allowed.

    Returns:
        cupy.ndarray: Samples drawn from the beta distribution.

    .. seealso::
        :func:`numpy.random.beta`
    """
    rs = generator.get_random_state()
    return rs.beta(a, b, size, dtype)


def binomial(n, p, size=None, dtype=int):
    """Binomial distribution.

    Returns an array of samples drawn from the binomial distribution. Its
    probability mass function is defined as

    .. math::
        f(x) = \\binom{n}{x}p^x(1-p)^{n-x},

    Args:
        n (int): Trial number of the binomial distribution.
        p (float): Success probability of the binomial distribution.
        size (int or tuple of ints): The shape of the array. If ``None``, a
            zero-dimensional array is generated.
        dtype: Data type specifier. Only :class:`numpy.int32` and
            :class:`numpy.int64` types are allowed.

    Returns:
        cupy.ndarray: Samples drawn from the binomial distribution.

    .. seealso::
        :func:`numpy.random.binomial`
    """
    rs = generator.get_random_state()
    return rs.binomial(n, p, size, dtype)


def chisquare(df, size=None, dtype=float):
    """Chi-square distribution.

    Returns an array of samples drawn from the chi-square distribution. Its
    probability density function is defined as

    .. math::
       f(x) = \\frac{(1/2)^{k/2}}{\\Gamma(k/2)}x^{k/2-1}e^{-x/2},

    Args:
        df (int or array_like of ints): Degree of freedom :math:`k`.
        size (int or tuple of ints): The shape of the array. If ``None``, a
            zero-dimensional array is generated.
        dtype: Data type specifier. Only :class:`numpy.float32` and
            :class:`numpy.float64` types are allowed.

    Returns:
        cupy.ndarray: Samples drawn from the chi-square distribution.

    .. seealso::
        :func:`numpy.random.chisquare`
    """
    rs = generator.get_random_state()
    return rs.chisquare(df, size, dtype)


def dirichlet(alpha, size=None, dtype=float):
    """Dirichlet distribution.

    Returns an array of samples drawn from the dirichlet distribution. Its
    probability density function is defined as

    .. math::
        f(x) = \\frac{\\Gamma(\\sum_{i=1}^K\\alpha_i)} \
            {\\prod_{i=1}^{K}\\Gamma(\\alpha_i)} \
            \\prod_{i=1}^Kx_i^{\\alpha_i-1},

    Args:
        alpha (array): Parameters of the dirichlet distribution
            :math:`\\alpha`.
        size (int or tuple of ints): The shape of the array. If ``None``, a
            zero-dimensional array is generated.
        dtype: Data type specifier. Only :class:`numpy.float32` and
            :class:`numpy.float64` types are allowed.

    Returns:
        cupy.ndarray: Samples drawn from the dirichlet distribution.

    .. seealso::
        :func:`numpy.random.dirichlet`
    """
    rs = generator.get_random_state()
    return rs.dirichlet(alpha, size, dtype)


def exponential(scale, size=None, dtype=float):
    """Exponential distribution.

    Returns an array of samples drawn from the exponential distribution. Its
    probability density function is defined as

    .. math::
       f(x) = \\frac{1}{\\beta}\\exp (-\\frac{x}{\\beta}),

    Args:
        scale (float or array_like of floats): The scale parameter
            :math:`\\beta`.
        size (int or tuple of ints): The shape of the array. If ``None``, a
            zero-dimensional array is generated.
        dtype: Data type specifier. Only :class:`numpy.float32` and
            :class:`numpy.float64` types are allowed.

    Returns:
        cupy.ndarray: Samples drawn from the exponential distribution.

    .. seealso::
        :func:`numpy.random.exponential`
    """
    rs = generator.get_random_state()
    return rs.exponential(scale, size, dtype)


def f(dfnum, dfden, size=None, dtype=float):
    """F distribution.

    Returns an array of samples drawn from the f distribution. Its probability
    density function is defined as

    .. math::
        f(x) = \\frac{1}{B(\\frac{d_1}{2},\\frac{d_2}{2})} \
            \\left(\\frac{d_1}{d_2}\\right)^{\\frac{d_1}{2}} \
            x^{\\frac{d_1}{2}-1} \
            \\left(1+\\frac{d_1}{d_2}x\\right) \
            ^{-\\frac{d_1+d_2}{2}},

    Args:
        dfnum (float or array_like of floats): Parameter of the f distribution
            :math:`d_1`.
        dfden (float or array_like of floats): Parameter of the f distribution
            :math:`d_2`.
        size (int or tuple of ints): The shape of the array. If ``None``, a
            zero-dimensional array is generated.
        dtype: Data type specifier. Only :class:`numpy.float32` and
            :class:`numpy.float64` types are allowed.

    Returns:
        cupy.ndarray: Samples drawn from the f distribution.

    .. seealso::
        :func:`numpy.random.f`
    """
    rs = generator.get_random_state()
    return rs.f(dfnum, dfden, size, dtype)


def gamma(shape, scale=1.0, size=None, dtype=float):
    """Gamma distribution.

    Returns an array of samples drawn from the gamma distribution. Its
    probability density function is defined as

    .. math::
       f(x) = \\frac{1}{\\Gamma(k)\\theta^k}x^{k-1}e^{-x/\\theta},

    Args:
        shape (array): Parameter of the gamma distribution :math:`k`.
        scale (array): Parameter of the gamma distribution :math:`\\theta`
        size (int or tuple of ints): The shape of the array. If ``None``, a
            zero-dimensional array is generated.
        dtype: Data type specifier. Only :class:`numpy.float32` and
            :class:`numpy.float64` types are allowed.

    Returns:cupy.ndarray: Samples drawn from the gamma distribution.

    .. seealso::
        :func:`numpy.random.gamma`
    """
    rs = generator.get_random_state()
    return rs.gamma(shape, scale, size, dtype)


def geometric(p, size=None, dtype=int):
    """Geometric distribution.

    Returns an array of samples drawn from the geometric distribution. Its
    probability mass function is defined as

    .. math::
        f(x) = p(1-p)^{k-1},

    Args:
        p (float): Success probability of the geometric distribution.
        size (int or tuple of ints): The shape of the array. If ``None``, a
            zero-dimensional array is generated.
        dtype: Data type specifier. Only :class:`numpy.int32` and
            :class:`numpy.int64` types are allowed.

    Returns:
        cupy.ndarray: Samples drawn from the geometric distribution.

    .. seealso::
        :func:`cupy.random.RandomState.geometric`
        :func:`numpy.random.geometric`
    """
    rs = generator.get_random_state()
    return rs.geometric(p, size, dtype)


def gumbel(loc=0.0, scale=1.0, size=None, dtype=float):
    """Returns an array of samples drawn from a Gumbel distribution.

    The samples are drawn from a Gumbel distribution with location ``loc``
    and scale ``scale``.
    Its probability density function is defined as

    .. math::
       f(x) = \\frac{1}{\\eta} \
           \\exp\\left\\{ - \\frac{x - \\mu}{\\eta} \\right\\} \
           \\exp\\left[-\\exp\\left\\{-\\frac{x - \\mu}{\\eta} \
           \\right\\}\\right],

    where :math:`\\mu` is ``loc`` and :math:`\\eta` is ``scale``.

    Args:
        loc (float): The location of the mode :math:`\\mu`.
        scale (float): The scale parameter :math:`\\eta`.
        size (int or tuple of ints): The shape of the array. If ``None``, a
            zero-dimensional array is generated.
        dtype: Data type specifier. Only :class:`numpy.float32` and
            :class:`numpy.float64` types are allowed.

    Returns:
        cupy.ndarray: Samples drawn from the Gumbel distribution.

    .. seealso::
        :func:`numpy.random.gumbel`
    """
    rs = generator.get_random_state()
    return rs.gumbel(loc, scale, size, dtype)


def logistic(loc=0.0, scale=1.0, size=None, dtype=float):
    """Logistic distribution.

    Returns an array of samples drawn from the logistic distribution. Its
    probability density function is defined as

    .. math::
       f(x) = \\frac{e^{-(x-\\mu)/s}}{s(1+e^{-(x-\\mu)/s})^2},

    Args:
        loc (float): The location of the mode :math:`\\mu`.
        scale (float): The scale parameter :math:`s`.
        size (int or tuple of ints): The shape of the array. If ``None``, a
            zero-dimensional array is generated.
        dtype: Data type specifier. Only :class:`numpy.float32` and
            :class:`numpy.float64` types are allowed.

    Returns:
        cupy.ndarray: Samples drawn from the logistic distribution.

    .. seealso::
        :func:`numpy.random.logistic`
    """
    rs = generator.get_random_state()
    return rs.logistic(loc, scale, size, dtype)


def laplace(loc=0.0, scale=1.0, size=None, dtype=float):
    """Laplace distribution.

    Returns an array of samples drawn from the laplace distribution. Its
    probability density function is defined as

    .. math::
       f(x) = \\frac{1}{2b}\\exp\\left(-\\frac{|x-\\mu|}{b}\\right),

    Args:
        loc (float): The location of the mode :math:`\\mu`.
        scale (float): The scale parameter :math:`b`.
        size (int or tuple of ints): The shape of the array. If ``None``, a
            zero-dimensional array is generated.
        dtype: Data type specifier. Only :class:`numpy.float32` and
            :class:`numpy.float64` types are allowed.

    Returns:
        cupy.ndarray: Samples drawn from the laplace distribution.

    .. seealso::
        :func:`numpy.random.laplace`
    """
    rs = generator.get_random_state()
    return rs.laplace(loc, scale, size, dtype)


def lognormal(mean=0.0, sigma=1.0, size=None, dtype=float):
    """Returns an array of samples drawn from a log normal distribution.

    The samples are natural log of samples drawn from a normal distribution
    with mean ``mean`` and deviation ``sigma``.

    Args:
        mean (float): Mean of the normal distribution.
        sigma (float): Standard deviation of the normal distribution.
        size (int or tuple of ints): The shape of the array. If ``None``, a
            zero-dimensional array is generated.
        dtype: Data type specifier. Only :class:`numpy.float32` and
            :class:`numpy.float64` types are allowed.

    Returns:
        cupy.ndarray: Samples drawn from the log normal distribution.

    .. seealso:: :func:`numpy.random.lognormal`

    """
    rs = generator.get_random_state()
    return rs.lognormal(mean, sigma, size=size, dtype=dtype)


def normal(loc=0.0, scale=1.0, size=None, dtype=float):
    """Returns an array of normally distributed samples.

    Args:
        loc (float or array_like of floats): Mean of the normal distribution.
        scale (float or array_like of floats):
            Standard deviation of the normal distribution.
        size (int or tuple of ints): The shape of the array. If ``None``, a
            zero-dimensional array is generated.
        dtype: Data type specifier. Only :class:`numpy.float32` and
            :class:`numpy.float64` types are allowed.

    Returns:
        cupy.ndarray: Normally distributed samples.

    .. seealso:: :func:`numpy.random.normal`

    """
    rs = generator.get_random_state()
    x = rs.normal(0, 1, size, dtype)
    cupy.multiply(x, scale, out=x)
    cupy.add(x, loc, out=x)
    return x


def multivariate_normal(mean, cov, size=None, check_valid='ignore', tol=1e-8,
                        dtype=float):
    """(experimental) Multivariate normal distribution.

    Returns an array of samples drawn from the multivariate normal
    distribution. Its probability density function is defined as

    .. math::
       f(x) = \\frac{1}{(2\\pi|\\Sigma|)^(n/2)} \
           \\exp\\left(-\\frac{1}{2} \
           (x-\\mu)^{\\top}\\Sigma^{-1}(x-\\mu)\\right),

    Args:
        mean (1-D array_like, of length N): Mean of the multivariate normal
            distribution :math:`\\mu`.
        cov (2-D array_like, of shape (N, N)): Covariance matrix
            :math:`\\Sigma` of the multivariate normal distribution. It must be
            symmetric and positive-semidefinite for proper sampling.
        size (int or tuple of ints): The shape of the array. If ``None``, a
            zero-dimensional array is generated.
        check_valid ('warn', 'raise', 'ignore'): Behavior when the covariance
            matrix is not positive semidefinite.
        tol (float): Tolerance when checking the singular values in
            covariance matrix.
        dtype: Data type specifier. Only :class:`numpy.float32` and
            :class:`numpy.float64` types are allowed.

    Returns:
        cupy.ndarray: Samples drawn from the multivariate normal distribution.

    .. seealso:: :func:`numpy.random.multivariate_normal`

    """
    util.experimental('cupy.random.multivariate_normal')
    rs = generator.get_random_state()
    x = rs.multivariate_normal(mean, cov, size, check_valid, tol, dtype)
    return x


def pareto(a, size=None, dtype=float):
    """Pareto II or Lomax distribution.

    Returns an array of samples drawn from the Pareto II distribution. Its
    probability density function is defined as

    .. math::
        f(x) = \\alpha(1+x)^{-(\\alpha+1)},

    Args:
        a (float or array_like of floats): Parameter of the Pareto II
            distribution :math:`\\alpha`.
        size (int or tuple of ints): The shape of the array. If ``None``, this
            function generate an array whose shape is `a.shape`.
        dtype: Data type specifier. Only :class:`numpy.float32` and
            :class:`numpy.float64` types are allowed.

    Returns:
        cupy.ndarray: Samples drawn from the Pareto II distribution.

    .. seealso:: :func:`numpy.random.pareto`
    """
    rs = generator.get_random_state()
    x = rs.pareto(a, size, dtype)
    return x


def poisson(lam=1.0, size=None, dtype=int):
    """Poisson distribution.

    Returns an array of samples drawn from the poisson distribution. Its
    probability mass function is defined as

    .. math::
        f(x) = \\frac{\\lambda^xe^{-\\lambda}}{k!},

    Args:
        lam (array_like of floats): Parameter of the poisson distribution
            :math:`\\lambda`.
        size (int or tuple of ints): The shape of the array. If ``None``, this
            function generate an array whose shape is `lam.shape`.
        dtype: Data type specifier. Only :class:`numpy.int32` and
            :class:`numpy.int64` types are allowed.

    Returns:
        cupy.ndarray: Samples drawn from the poisson distribution.

    .. seealso:: :func:`numpy.random.poisson`
    """
    rs = generator.get_random_state()
    x = rs.poisson(lam, size, dtype)
    return x


def standard_cauchy(size=None, dtype=float):
    """Standard cauchy distribution.

    Returns an array of samples drawn from the standard cauchy distribution.
    Its probability density function is defined as

      .. math::
         f(x) = \\frac{1}{\\pi(1+x^2)},

    Args:
        size (int or tuple of ints): The shape of the array. If ``None``, a
            zero-dimensional array is generated.
        dtype: Data type specifier. Only :class:`numpy.float32` and
            :class:`numpy.float64` types are allowed.

    Returns:
        cupy.ndarray: Samples drawn from the standard cauchy distribution.

    .. seealso:: :func:`numpy.random.standard_cauchy`
    """
    rs = generator.get_random_state()
    x = rs.standard_cauchy(size, dtype)
    return x


def standard_exponential(size=None, dtype=float):
    """Standard exponential distribution.

    Returns an array of samples drawn from the standard exponential
    distribution. Its probability density function is defined as

      .. math::
         f(x) = e^{-x},

    Args:
        size (int or tuple of ints): The shape of the array. If ``None``, a
            zero-dimensional array is generated.
        dtype: Data type specifier. Only :class:`numpy.float32` and
            :class:`numpy.float64` types are allowed.

    Returns:
        cupy.ndarray: Samples drawn from the standard exponential distribution.

    .. seealso:: :func:`numpy.random.standard_exponential`
    """
    rs = generator.get_random_state()
    return rs.standard_exponential(size, dtype)


def standard_gamma(shape, size=None, dtype=float):
    """Standard gamma distribution.

    Returns an array of samples drawn from the standard gamma distribution. Its
    probability density function is defined as

    .. math::
       f(x) = \\frac{1}{\\Gamma(k)}x^{k-1}e^{-x},

    Args:
        shape (array): Parameter of the gamma distribution :math:`k`.
        size (int or tuple of ints): The shape of the array. If ``None``, a
            zero-dimensional array is generated.
        dtype: Data type specifier. Only :class:`numpy.float32` and
            :class:`numpy.float64` types are allowed.

    Returns:
        cupy.ndarray: Samples drawn from the standard gamma distribution.

    .. seealso::
        :func:`numpy.random.standard_gamma`
    """
    rs = generator.get_random_state()
    return rs.standard_gamma(shape, size, dtype)


def standard_normal(size=None, dtype=float):
    """Returns an array of samples drawn from the standard normal distribution.

    This is a variant of :func:`cupy.random.randn`.

    Args:
        size (int or tuple of ints): The shape of the array. If ``None``, a
            zero-dimensional array is generated.
        dtype: Data type specifier.

    Returns:
        cupy.ndarray: Samples drawn from the standard normal distribution.

    .. seealso:: :func:`numpy.random.standard_normal`

    """
    return normal(size=size, dtype=dtype)


def standard_t(df, size=None, dtype=float):
    """Standard Student's t distribution.

    Returns an array of samples drawn from the standard Student's t
    distribution. Its probability density function is defined as

    .. math::
        f(x) = \\frac{\\Gamma(\\frac{\\nu+1}{2})} \
            {\\sqrt{\\nu\\pi}\\Gamma(\\frac{\\nu}{2})} \
            \\left(1 + \\frac{x^2}{\\nu} \\right)^{-(\\frac{\\nu+1}{2})},

    Args:
        df (float or array_like of floats): Degree of freedom :math:`\\nu`.
        size (int or tuple of ints): The shape of the array. If ``None``, a
            zero-dimensional array is generated.
        dtype: Data type specifier. Only :class:`numpy.float32` and
            :class:`numpy.float64` types are allowed.

    Returns:
        cupy.ndarray: Samples drawn from the standard Student's t distribution.

    .. seealso::
        :func:`numpy.random.standard_t`
    """
    rs = generator.get_random_state()
    return rs.standard_t(df, size, dtype)


def uniform(low=0.0, high=1.0, size=None, dtype=float):
    """Returns an array of uniformly-distributed samples over an interval.

    Samples are drawn from a uniform distribution over the half-open interval
    ``[low, high)``.

    Args:
        low (float): Lower end of the interval.
        high (float): Upper end of the interval.
        size (int or tuple of ints): The shape of the array. If ``None``, a
            zero-dimensional array is generated.
        dtype: Data type specifier.

    Returns:
        cupy.ndarray: Samples drawn from the uniform distribution.

    .. seealso:: :func:`numpy.random.uniform`

    """
    rs = generator.get_random_state()
    return rs.uniform(low, high, size=size, dtype=dtype)


def vonmises(mu, kappa, size=None, dtype=float):
    """von Mises distribution.

    Returns an array of samples drawn from the von Mises distribution. Its
    probability density function is defined as

    .. math::
       f(x) = \\frac{e^{\\kappa \\cos(x-\\mu)}}{2\\pi I_0(\\kappa)},

    Args:
        mu (float): Parameter of the von Mises distribution :math:`\\mu`.
        kappa (float): Parameter of the von Mises distribution :math:`\\kappa`.
        size (int or tuple of ints): The shape of the array. If ``None``, a
            zero-dimensional array is generated.
        dtype: Data type specifier. Only :class:`numpy.float32` and
            :class:`numpy.float64` types are allowed.

    Returns:
        cupy.ndarray: Samples drawn from the von Mises distribution.

    .. seealso::
        :func:`numpy.random.vonmises`
    """
    rs = generator.get_random_state()
    return rs.vonmises(mu, kappa, size=size, dtype=dtype)


<<<<<<< HEAD
def wald(mean, scale, size=None, dtype=float):
    """Wald distribution.

    Returns an array of samples drawn from the Wald distribution. Its
    probability density function is defined as

    .. math::
       f(x) = \\sqrt{\\frac{\\lambda}{2\\pi x^3}}\\
           e^{\\frac{-\\lambda(x-\\mu)^2}{2\\mu^2x}},

    Args:
        mean (float): Parameter of the wald distribution :math:`\\mu`.
        scale (float): Parameter of the wald distribution :math:`\\lambda`.
=======
def weibull(a, size=None, dtype=float):
    """weibull distribution.

    Returns an array of samples drawn from the weibull distribution. Its
    probability density function is defined as

    .. math::
       f(x) = ax^{(a-1)}e^{-x^a},

    Args:
        a (float): Parameter of the weibull distribution :math:`a`.
>>>>>>> 8855afc2
        size (int or tuple of ints): The shape of the array. If ``None``, a
            zero-dimensional array is generated.
        dtype: Data type specifier. Only :class:`numpy.float32` and
            :class:`numpy.float64` types are allowed.

    Returns:
<<<<<<< HEAD
        cupy.ndarray: Samples drawn from the wald distribution.

    .. seealso::
        :func:`cupy.random.RandomState.wald`
        :func:`numpy.random.wald`
    """
    rs = generator.get_random_state()
    return rs.wald(mean, scale, size, dtype)
=======
        cupy.ndarray: Samples drawn from the weibull distribution.

    .. seealso::
        :func:`numpy.random.weibull`
    """
    rs = generator.get_random_state()
    return rs.weibull(a, size=size, dtype=dtype)


def zipf(a, size=None, dtype=int):
    """Zipf distribution.

    Returns an array of samples drawn from the Zipf distribution. Its
    probability mass function is defined as

    .. math::
        f(x) = \\frac{x^{-a}}{ \\zeta (a)},

    where :math:`\\zeta` is the Riemann Zeta function.

    Args:
        a (float): Parameter of the beta distribution :math:`a`.
        size (int or tuple of ints): The shape of the array. If ``None``, a
            zero-dimensional array is generated.
        dtype: Data type specifier. Only :class:`numpy.int32` and
            :class:`numpy.int64` types are allowed.

    Returns:
        cupy.ndarray: Samples drawn from the Zipf distribution.

    .. seealso::
        :func:`numpy.random.zipf`
    """
    rs = generator.get_random_state()
    return rs.zipf(a, size=size, dtype=dtype)
>>>>>>> 8855afc2
<|MERGE_RESOLUTION|>--- conflicted
+++ resolved
@@ -629,7 +629,6 @@
     return rs.vonmises(mu, kappa, size=size, dtype=dtype)
 
 
-<<<<<<< HEAD
 def wald(mean, scale, size=None, dtype=float):
     """Wald distribution.
 
@@ -643,7 +642,22 @@
     Args:
         mean (float): Parameter of the wald distribution :math:`\\mu`.
         scale (float): Parameter of the wald distribution :math:`\\lambda`.
-=======
+        size (int or tuple of ints): The shape of the array. If ``None``, a
+            zero-dimensional array is generated.
+        dtype: Data type specifier. Only :class:`numpy.float32` and
+            :class:`numpy.float64` types are allowed.
+
+    Returns:
+        cupy.ndarray: Samples drawn from the wald distribution.
+
+    .. seealso::
+        :func:`cupy.random.RandomState.wald`
+        :func:`numpy.random.wald`
+    """
+    rs = generator.get_random_state()
+    return rs.wald(mean, scale, size, dtype)
+
+
 def weibull(a, size=None, dtype=float):
     """weibull distribution.
 
@@ -655,23 +669,12 @@
 
     Args:
         a (float): Parameter of the weibull distribution :math:`a`.
->>>>>>> 8855afc2
-        size (int or tuple of ints): The shape of the array. If ``None``, a
-            zero-dimensional array is generated.
-        dtype: Data type specifier. Only :class:`numpy.float32` and
-            :class:`numpy.float64` types are allowed.
-
-    Returns:
-<<<<<<< HEAD
-        cupy.ndarray: Samples drawn from the wald distribution.
-
-    .. seealso::
-        :func:`cupy.random.RandomState.wald`
-        :func:`numpy.random.wald`
-    """
-    rs = generator.get_random_state()
-    return rs.wald(mean, scale, size, dtype)
-=======
+        size (int or tuple of ints): The shape of the array. If ``None``, a
+            zero-dimensional array is generated.
+        dtype: Data type specifier. Only :class:`numpy.float32` and
+            :class:`numpy.float64` types are allowed.
+
+    Returns:
         cupy.ndarray: Samples drawn from the weibull distribution.
 
     .. seealso::
@@ -706,5 +709,4 @@
         :func:`numpy.random.zipf`
     """
     rs = generator.get_random_state()
-    return rs.zipf(a, size=size, dtype=dtype)
->>>>>>> 8855afc2
+    return rs.zipf(a, size=size, dtype=dtype)