--- conflicted
+++ resolved
@@ -77,19 +77,15 @@
         Handle handle, Operation transa, Operation transb, int m,
         int n, int k, const double* alpha, const double** Aarray,
         int lda, const double** Barray, int ldb, const double* beta,
-<<<<<<< HEAD
-        double** Carray, int ldc, int batchCount) nogil
+        double** Carray, int ldc, int batchCount)
     int cublasStrsm(
         Handle handle, SideMode size, FillMode uplo, Operation trans,
         DiagType diag, int m, int n, const float* alpha, const float* A,
-        int lda, float* B, int ldb) nogil
+        int lda, float* B, int ldb)
     int cublasDtrsm(
         Handle handle, SideMode size, FillMode uplo, Operation trans,
         DiagType diag, int m, int n, const double* alpha, const double* A,
-        int lda, double* B, int ldb) nogil
-=======
-        double** Carray, int ldc, int batchCount)
->>>>>>> 7112cfbd
+        int lda, double* B, int ldb)
 
     # BLAS extension
     int cublasSgeam(
