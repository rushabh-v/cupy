--- conflicted
+++ resolved
@@ -4,14 +4,6 @@
 import six
 
 cimport cpython  # NOQA
-<<<<<<< HEAD
-=======
-from libc.stdint cimport int8_t
-from libc.stdint cimport int16_t
-from libc.stdint cimport int32_t
-from libc.stdint cimport int64_t
-from libc.stdint cimport intptr_t
->>>>>>> 76524041
 from libcpp cimport vector
 
 
