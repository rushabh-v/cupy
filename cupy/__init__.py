import functools
import sys
import warnings

import numpy

from cupy import _environment
from cupy import _version


if sys.platform.startswith('win32') and (3, 8) <= sys.version_info:  # NOQA
    _environment._setup_win32_dll_directory()  # NOQA


try:
    with warnings.catch_warnings():
        warnings.filterwarnings('ignore', category=ImportWarning,
                                message='can\'t resolve package from __spec__')
        from cupy import core  # NOQA
except ImportError as e:
    # core is a c-extension module.
    # When a user cannot import core, it represents that CuPy is not correctly
    # built.
    exc_info = sys.exc_info()
    msg = ('''\
CuPy is not correctly installed.

If you are using wheel distribution (cupy-cudaXX), make sure that the version of CuPy you installed matches with the version of CUDA on your host.
Also, confirm that only one CuPy package is installed:
  $ pip freeze

If you are building CuPy from source, please check your environment, uninstall CuPy and reinstall it with:
  $ pip install cupy --no-cache-dir -vvvv

Check the Installation Guide for details:
  https://docs-cupy.chainer.org/en/latest/install.html

original error: {}'''.format(exc_info[1]))  # NOQA

    raise ImportError(msg) from e


from cupy import cuda
# Do not make `cupy.cupyx` available because it is confusing.
import cupyx as _cupyx


def is_available():
    return cuda.is_available()


__version__ = _version.__version__


from cupy import binary  # NOQA
import cupy.core.fusion  # NOQA
from cupy import creation  # NOQA
from cupy import fft  # NOQA
from cupy import indexing  # NOQA
from cupy import io  # NOQA
from cupy import linalg  # NOQA
from cupy import manipulation  # NOQA
from cupy import padding  # NOQA
from cupy import random  # NOQA
from cupy import _sorting  # NOQA
from cupy import sparse  # NOQA
from cupy import statistics  # NOQA
from cupy import testing  # NOQA  # NOQA
from cupy import util  # NOQA
from cupy import lib  # NOQA


# import class and function
from cupy.core import ndarray  # NOQA
from cupy.core import ufunc  # NOQA


# =============================================================================
# Constants (borrowed from NumPy)
# =============================================================================
from numpy import e  # NOQA
from numpy import euler_gamma  # NOQA
from numpy import Inf  # NOQA
from numpy import inf  # NOQA
from numpy import Infinity  # NOQA
from numpy import infty  # NOQA
from numpy import NAN  # NOQA
from numpy import NaN  # NOQA
from numpy import nan  # NOQA
from numpy import newaxis  # == None  # NOQA
from numpy import NINF  # NOQA
from numpy import NZERO  # NOQA
from numpy import pi  # NOQA
from numpy import PINF  # NOQA
from numpy import PZERO  # NOQA


# =============================================================================
# Data types (borrowed from NumPy)
#
# The order of these declarations are borrowed from the NumPy document:
# https://docs.scipy.org/doc/numpy/reference/arrays.scalars.html
# =============================================================================

# -----------------------------------------------------------------------------
# Generic types
# -----------------------------------------------------------------------------
from numpy import complexfloating  # NOQA
from numpy import floating  # NOQA
from numpy import generic  # NOQA
from numpy import inexact  # NOQA
from numpy import integer  # NOQA
from numpy import number  # NOQA
from numpy import signedinteger  # NOQA
from numpy import unsignedinteger  # NOQA

# Not supported by CuPy:
# from numpy import flexible
# from numpy import character

# -----------------------------------------------------------------------------
# Booleans
# -----------------------------------------------------------------------------
from numpy import bool_  # NOQA

from numpy import bool8  # NOQA

# -----------------------------------------------------------------------------
# Integers
# -----------------------------------------------------------------------------
from numpy import byte  # NOQA

from numpy import short  # NOQA

from numpy import intc  # NOQA

from numpy import int_  # NOQA

from numpy import longlong  # NOQA

from numpy import intp  # NOQA

from numpy import int8  # NOQA

from numpy import int16  # NOQA

from numpy import int32  # NOQA

from numpy import int64  # NOQA

# -----------------------------------------------------------------------------
# Unsigned integers
# -----------------------------------------------------------------------------
from numpy import ubyte  # NOQA

from numpy import ushort  # NOQA

from numpy import uintc  # NOQA

from numpy import uint  # NOQA

from numpy import ulonglong  # NOQA

from numpy import uintp  # NOQA

from numpy import uint8  # NOQA

from numpy import uint16  # NOQA

from numpy import uint32  # NOQA

from numpy import uint64  # NOQA

# -----------------------------------------------------------------------------
# Floating-point numbers
# -----------------------------------------------------------------------------
from numpy import half  # NOQA

from numpy import single  # NOQA

from numpy import double  # NOQA

from numpy import float_  # NOQA

from numpy import longfloat  # NOQA

from numpy import float16  # NOQA

from numpy import float32  # NOQA

from numpy import float64  # NOQA

# Not supported by CuPy:
# from numpy import float96
# from numpy import float128

# -----------------------------------------------------------------------------
# Complex floating-point numbers
# -----------------------------------------------------------------------------
from numpy import csingle  # NOQA

from numpy import complex_  # NOQA

from numpy import complex64  # NOQA

from numpy import complex128  # NOQA

# Not supported by CuPy:
# from numpy import complex192
# from numpy import complex256
# from numpy import clongfloat

# -----------------------------------------------------------------------------
# Any Python object
# -----------------------------------------------------------------------------

# Not supported by CuPy:
# from numpy import object_
# from numpy import bytes_
# from numpy import unicode_
# from numpy import void

# -----------------------------------------------------------------------------
# Built-in Python types
# -----------------------------------------------------------------------------

from numpy import int  # NOQA

from numpy import bool  # NOQA

from numpy import float  # NOQA

from numpy import complex  # NOQA

# Not supported by CuPy:
# from numpy import object
# from numpy import unicode
# from numpy import str

# =============================================================================
# Routines
#
# The order of these declarations are borrowed from the NumPy document:
# https://docs.scipy.org/doc/numpy/reference/routines.html
# =============================================================================

# -----------------------------------------------------------------------------
# Array creation routines
# -----------------------------------------------------------------------------
from cupy.creation.basic import empty  # NOQA
from cupy.creation.basic import empty_like  # NOQA
from cupy.creation.basic import eye  # NOQA
from cupy.creation.basic import full  # NOQA
from cupy.creation.basic import full_like  # NOQA
from cupy.creation.basic import identity  # NOQA
from cupy.creation.basic import ones  # NOQA
from cupy.creation.basic import ones_like  # NOQA
from cupy.creation.basic import zeros  # NOQA
from cupy.creation.basic import zeros_like  # NOQA

from cupy.creation.from_data import copy  # NOQA
from cupy.creation.from_data import array  # NOQA
from cupy.creation.from_data import asanyarray  # NOQA
from cupy.creation.from_data import asarray  # NOQA
from cupy.creation.from_data import ascontiguousarray  # NOQA
from cupy.creation.from_data import fromfile  # NOQA

from cupy.creation.ranges import arange  # NOQA
from cupy.creation.ranges import linspace  # NOQA
from cupy.creation.ranges import logspace  # NOQA
from cupy.creation.ranges import meshgrid  # NOQA
from cupy.creation.ranges import mgrid  # NOQA
from cupy.creation.ranges import ogrid  # NOQA

from cupy.creation.matrix import diag  # NOQA
from cupy.creation.matrix import diagflat  # NOQA
from cupy.creation.matrix import tri  # NOQA
from cupy.creation.matrix import tril  # NOQA
from cupy.creation.matrix import triu  # NOQA

# -----------------------------------------------------------------------------
# Array manipulation routines
# -----------------------------------------------------------------------------
from cupy.manipulation.basic import copyto  # NOQA

from cupy.manipulation.shape import ravel  # NOQA
from cupy.manipulation.shape import reshape  # NOQA

from cupy.manipulation.transpose import moveaxis  # NOQA
from cupy.manipulation.transpose import rollaxis  # NOQA
from cupy.manipulation.transpose import swapaxes  # NOQA
from cupy.manipulation.transpose import transpose  # NOQA

from cupy.manipulation.dims import atleast_1d  # NOQA
from cupy.manipulation.dims import atleast_2d  # NOQA
from cupy.manipulation.dims import atleast_3d  # NOQA
from cupy.manipulation.dims import broadcast  # NOQA
from cupy.manipulation.dims import broadcast_arrays  # NOQA
from cupy.manipulation.dims import broadcast_to  # NOQA
from cupy.manipulation.dims import expand_dims  # NOQA
from cupy.manipulation.dims import squeeze  # NOQA

from cupy.manipulation.join import column_stack  # NOQA
from cupy.manipulation.join import concatenate  # NOQA
from cupy.manipulation.join import dstack  # NOQA
from cupy.manipulation.join import hstack  # NOQA
from cupy.manipulation.join import stack  # NOQA
from cupy.manipulation.join import vstack  # NOQA

from cupy.manipulation.kind import asfortranarray  # NOQA
from cupy.manipulation.kind import require  # NOQA

from cupy.manipulation.split import array_split  # NOQA
from cupy.manipulation.split import dsplit  # NOQA
from cupy.manipulation.split import hsplit  # NOQA
from cupy.manipulation.split import split  # NOQA
from cupy.manipulation.split import vsplit  # NOQA

from cupy.manipulation.tiling import repeat  # NOQA
from cupy.manipulation.tiling import tile  # NOQA

from cupy.manipulation.add_remove import unique  # NOQA

from cupy.manipulation.rearrange import flip  # NOQA
from cupy.manipulation.rearrange import fliplr  # NOQA
from cupy.manipulation.rearrange import flipud  # NOQA
from cupy.manipulation.rearrange import roll  # NOQA
from cupy.manipulation.rearrange import rot90  # NOQA

# -----------------------------------------------------------------------------
# Binary operations
# -----------------------------------------------------------------------------
from cupy.binary.elementwise import bitwise_and  # NOQA
from cupy.binary.elementwise import bitwise_or  # NOQA
from cupy.binary.elementwise import bitwise_xor  # NOQA
from cupy.binary.elementwise import bitwise_not  # NOQA
from cupy.binary.elementwise import invert  # NOQA
from cupy.binary.elementwise import left_shift  # NOQA
from cupy.binary.elementwise import right_shift  # NOQA

from cupy.binary.packing import packbits  # NOQA
from cupy.binary.packing import unpackbits  # NOQA


def binary_repr(num, width=None):
    """Return the binary representation of the input number as a string.

    .. seealso:: :func:`numpy.binary_repr`
    """
    return numpy.binary_repr(num, width)


# -----------------------------------------------------------------------------
# Data type routines (borrowed from NumPy)
# -----------------------------------------------------------------------------
def can_cast(from_, to, casting='safe'):
    """Returns True if cast between data types can occur according to the
    casting rule. If from is a scalar or array scalar, also returns True if the
    scalar value can be cast without overflow or truncation to an integer.

    .. seealso:: :func:`numpy.can_cast`
    """
    from_ = from_.dtype if isinstance(from_, cupy.ndarray) else from_
    return numpy.can_cast(from_, to, casting=casting)


def common_type(*arrays):
    """Return a scalar type which is common to the input arrays.

    .. seealso:: :func:`numpy.common_type`
    """
    if len(arrays) == 0:
        return numpy.float16

    default_float_dtype = numpy.dtype('float64')
    dtypes = []
    for a in arrays:
        if a.dtype.kind == 'b':
            raise TypeError('can\'t get common type for non-numeric array')
        elif a.dtype.kind in 'iu':
            dtypes.append(default_float_dtype)
        else:
            dtypes.append(a.dtype)

    return functools.reduce(numpy.promote_types, dtypes).type


def result_type(*arrays_and_dtypes):
    """Returns the type that results from applying the NumPy type promotion
    rules to the arguments.

    .. seealso:: :func:`numpy.result_type`
    """
    dtypes = [a.dtype if isinstance(a, cupy.ndarray)
              else a for a in arrays_and_dtypes]
    return numpy.result_type(*dtypes)


from numpy import min_scalar_type  # NOQA
from numpy import obj2sctype  # NOQA
from numpy import promote_types  # NOQA

from numpy import dtype  # NOQA
from numpy import format_parser  # NOQA

from numpy import finfo  # NOQA
from numpy import iinfo  # NOQA
from numpy import MachAr  # NOQA

from numpy import find_common_type  # NOQA
from numpy import issctype  # NOQA
from numpy import issubclass_  # NOQA
from numpy import issubdtype  # NOQA
from numpy import issubsctype  # NOQA

from numpy import mintypecode  # NOQA
from numpy import sctype2char  # NOQA
from numpy import typename  # NOQA

# -----------------------------------------------------------------------------
# Optionally Scipy-accelerated routines
# -----------------------------------------------------------------------------
# TODO(beam2d): Implement it

# -----------------------------------------------------------------------------
# Discrete Fourier Transform
# -----------------------------------------------------------------------------
# TODO(beam2d): Implement it

# -----------------------------------------------------------------------------
# Indexing routines
# -----------------------------------------------------------------------------
from cupy.indexing.generate import c_  # NOQA
from cupy.indexing.generate import indices  # NOQA
from cupy.indexing.generate import ix_  # NOQA
from cupy.indexing.generate import r_  # NOQA
from cupy.indexing.generate import ravel_multi_index  # NOQA
from cupy.indexing.generate import unravel_index  # NOQA

from cupy.indexing.indexing import choose  # NOQA
from cupy.indexing.indexing import compress  # NOQA
from cupy.indexing.indexing import diagonal  # NOQA
from cupy.indexing.indexing import extract  # NOQA
from cupy.indexing.indexing import select  # NOQA
from cupy.indexing.indexing import take  # NOQA
from cupy.indexing.indexing import take_along_axis  # NOQA

from cupy.indexing.insert import place  # NOQA
from cupy.indexing.insert import put  # NOQA
from cupy.indexing.insert import fill_diagonal  # NOQA
<<<<<<< HEAD
from cupy.indexing.insert import diag_indices  # NOQA
from cupy.indexing.insert import diag_indices_from  # NOQA
=======

from cupy.indexing.iterate import flatiter  # NOQA

>>>>>>> 28fde401
# -----------------------------------------------------------------------------
# Input and output
# -----------------------------------------------------------------------------
from cupy.io.npz import load  # NOQA
from cupy.io.npz import save  # NOQA
from cupy.io.npz import savez  # NOQA
from cupy.io.npz import savez_compressed  # NOQA

from cupy.io.formatting import array_repr  # NOQA
from cupy.io.formatting import array_str  # NOQA


def base_repr(number, base=2, padding=0):  # NOQA (needed to avoid redefinition of `number`)
    """Return a string representation of a number in the given base system.

    .. seealso:: :func:`numpy.base_repr`
    """
    return numpy.base_repr(number, base, padding)


# -----------------------------------------------------------------------------
# Linear algebra
# -----------------------------------------------------------------------------
from cupy.linalg.einsum import einsum  # NOQA

from cupy.linalg.product import cross  # NOQA
from cupy.linalg.product import dot  # NOQA
from cupy.linalg.product import inner  # NOQA
from cupy.linalg.product import kron  # NOQA
from cupy.linalg.product import matmul  # NOQA
from cupy.linalg.product import outer  # NOQA
from cupy.linalg.product import tensordot  # NOQA
from cupy.linalg.product import vdot  # NOQA

from cupy.linalg.norms import trace  # NOQA

# -----------------------------------------------------------------------------
# Logic functions
# -----------------------------------------------------------------------------
from cupy.logic.comparison import allclose  # NOQA
from cupy.logic.comparison import array_equal  # NOQA
from cupy.logic.comparison import isclose  # NOQA

from cupy.logic.content import isfinite  # NOQA
from cupy.logic.content import isinf  # NOQA
from cupy.logic.content import isnan  # NOQA

from cupy.logic.truth import in1d  # NOQA
from cupy.logic.truth import isin  # NOQA

from cupy.logic.type_test import iscomplex  # NOQA
from cupy.logic.type_test import iscomplexobj  # NOQA
from cupy.logic.type_test import isfortran  # NOQA
from cupy.logic.type_test import isreal  # NOQA
from cupy.logic.type_test import isrealobj  # NOQA

from cupy.logic.truth import in1d  # NOQA
from cupy.logic.truth import isin  # NOQA


def isscalar(element):
    """Returns True if the type of num is a scalar type.

    .. seealso:: :func:`numpy.isscalar`
    """
    return numpy.isscalar(element)


from cupy.logic.ops import logical_and  # NOQA
from cupy.logic.ops import logical_not  # NOQA
from cupy.logic.ops import logical_or  # NOQA
from cupy.logic.ops import logical_xor  # NOQA

from cupy.logic.comparison import equal  # NOQA
from cupy.logic.comparison import greater  # NOQA
from cupy.logic.comparison import greater_equal  # NOQA
from cupy.logic.comparison import less  # NOQA
from cupy.logic.comparison import less_equal  # NOQA
from cupy.logic.comparison import not_equal  # NOQA

from cupy.logic.truth import all  # NOQA
from cupy.logic.truth import any  # NOQA

# -----------------------------------------------------------------------------
# Mathematical functions
# -----------------------------------------------------------------------------
from cupy.math.trigonometric import arccos  # NOQA
from cupy.math.trigonometric import arcsin  # NOQA
from cupy.math.trigonometric import arctan  # NOQA
from cupy.math.trigonometric import arctan2  # NOQA
from cupy.math.trigonometric import cos  # NOQA
from cupy.math.trigonometric import deg2rad  # NOQA
from cupy.math.trigonometric import degrees  # NOQA
from cupy.math.trigonometric import hypot  # NOQA
from cupy.math.trigonometric import rad2deg  # NOQA
from cupy.math.trigonometric import radians  # NOQA
from cupy.math.trigonometric import sin  # NOQA
from cupy.math.trigonometric import tan  # NOQA
from cupy.math.trigonometric import unwrap  # NOQA

from cupy.math.hyperbolic import arccosh  # NOQA
from cupy.math.hyperbolic import arcsinh  # NOQA
from cupy.math.hyperbolic import arctanh  # NOQA
from cupy.math.hyperbolic import cosh  # NOQA
from cupy.math.hyperbolic import sinh  # NOQA
from cupy.math.hyperbolic import tanh  # NOQA

from cupy.math.rounding import around  # NOQA
from cupy.math.rounding import ceil  # NOQA
from cupy.math.rounding import fix  # NOQA
from cupy.math.rounding import floor  # NOQA
from cupy.math.rounding import rint  # NOQA
from cupy.math.rounding import round_  # NOQA
from cupy.math.rounding import trunc  # NOQA

from cupy.math.sumprod import prod  # NOQA
from cupy.math.sumprod import sum  # NOQA
from cupy.math.sumprod import cumprod  # NOQA
from cupy.math.sumprod import cumsum  # NOQA
from cupy.math.sumprod import nansum  # NOQA
from cupy.math.sumprod import nanprod  # NOQA
from cupy.math.sumprod import diff  # NOQA
from cupy.math.window import blackman  # NOQA
from cupy.math.window import hamming  # NOQA
from cupy.math.window import hanning  # NOQA

from cupy.math.explog import exp  # NOQA
from cupy.math.explog import exp2  # NOQA
from cupy.math.explog import expm1  # NOQA
from cupy.math.explog import log  # NOQA
from cupy.math.explog import log10  # NOQA
from cupy.math.explog import log1p  # NOQA
from cupy.math.explog import log2  # NOQA
from cupy.math.explog import logaddexp  # NOQA
from cupy.math.explog import logaddexp2  # NOQA

from cupy.math.special import i0  # NOQA
from cupy.math.special import sinc  # NOQA

from cupy.math.floating import copysign  # NOQA
from cupy.math.floating import frexp  # NOQA
from cupy.math.floating import ldexp  # NOQA
from cupy.math.floating import nextafter  # NOQA
from cupy.math.floating import signbit  # NOQA

from cupy.math.rational import gcd  # NOQA
from cupy.math.rational import lcm  # NOQA

from cupy.math.arithmetic import add  # NOQA
from cupy.math.arithmetic import divide  # NOQA
from cupy.math.arithmetic import divmod  # NOQA
from cupy.math.arithmetic import floor_divide  # NOQA
from cupy.math.arithmetic import fmod  # NOQA
from cupy.math.arithmetic import modf  # NOQA
from cupy.math.arithmetic import multiply  # NOQA
from cupy.math.arithmetic import negative  # NOQA
from cupy.math.arithmetic import power  # NOQA
from cupy.math.arithmetic import reciprocal  # NOQA
from cupy.math.arithmetic import remainder  # NOQA
from cupy.math.arithmetic import remainder as mod  # NOQA
from cupy.math.arithmetic import subtract  # NOQA
from cupy.math.arithmetic import true_divide  # NOQA

from cupy.math.arithmetic import angle  # NOQA
from cupy.math.arithmetic import conjugate as conj  # NOQA
from cupy.math.arithmetic import conjugate  # NOQA
from cupy.math.arithmetic import imag  # NOQA
from cupy.math.arithmetic import real  # NOQA

from cupy.math.misc import absolute as abs  # NOQA
from cupy.math.misc import absolute  # NOQA
from cupy.math.misc import cbrt  # NOQA
from cupy.math.misc import clip  # NOQA
from cupy.math.misc import fmax  # NOQA
from cupy.math.misc import fmin  # NOQA
from cupy.math.misc import maximum  # NOQA
from cupy.math.misc import minimum  # NOQA
from cupy.math.misc import nan_to_num  # NOQA
from cupy.math.misc import sign  # NOQA
from cupy.math.misc import sqrt  # NOQA
from cupy.math.misc import square  # NOQA

# -----------------------------------------------------------------------------
# Miscellaneous routines
# -----------------------------------------------------------------------------
from cupy.misc import may_share_memory  # NOQA
from cupy.misc import shares_memory  # NOQA


# -----------------------------------------------------------------------------
# Padding
# -----------------------------------------------------------------------------
pad = padding.pad.pad


# -----------------------------------------------------------------------------
# Sorting, searching, and counting
# -----------------------------------------------------------------------------
from cupy._sorting.count import count_nonzero  # NOQA

from cupy._sorting.search import argmax  # NOQA
from cupy._sorting.search import argmin  # NOQA
from cupy._sorting.search import argwhere  # NOQA
from cupy._sorting.search import flatnonzero  # NOQA
from cupy._sorting.search import nanargmax  # NOQA
from cupy._sorting.search import nanargmin  # NOQA
from cupy._sorting.search import nonzero  # NOQA
from cupy._sorting.search import searchsorted  # NOQA
from cupy._sorting.search import where  # NOQA

from cupy._sorting.sort import argpartition  # NOQA
from cupy._sorting.sort import argsort  # NOQA
from cupy._sorting.sort import lexsort  # NOQA
from cupy._sorting.sort import msort  # NOQA
from cupy._sorting.sort import partition  # NOQA
from cupy._sorting.sort import sort  # NOQA

# -----------------------------------------------------------------------------
# Statistics
# -----------------------------------------------------------------------------
from cupy.statistics.correlation import corrcoef  # NOQA
from cupy.statistics.correlation import cov  # NOQA

from cupy.statistics.order import amax  # NOQA
from cupy.statistics.order import amax as max  # NOQA
from cupy.statistics.order import amin  # NOQA
from cupy.statistics.order import amin as min  # NOQA
from cupy.statistics.order import nanmax  # NOQA
from cupy.statistics.order import nanmin  # NOQA
from cupy.statistics.order import percentile  # NOQA
from cupy.statistics.order import ptp  # NOQA

from cupy.statistics.meanvar import average  # NOQA
from cupy.statistics.meanvar import mean  # NOQA
from cupy.statistics.meanvar import std  # NOQA
from cupy.statistics.meanvar import var  # NOQA
from cupy.statistics.meanvar import nanmean  # NOQA
from cupy.statistics.meanvar import nanstd  # NOQA
from cupy.statistics.meanvar import nanvar  # NOQA

from cupy.statistics.histogram import bincount  # NOQA
from cupy.statistics.histogram import digitize  # NOQA
from cupy.statistics.histogram import histogram  # NOQA

# -----------------------------------------------------------------------------
# Undocumented functions
# -----------------------------------------------------------------------------
from cupy.core import size  # NOQA

# -----------------------------------------------------------------------------
# CuPy specific functions
# -----------------------------------------------------------------------------

from cupy.util import clear_memo  # NOQA
from cupy.util import memoize  # NOQA

from cupy.core import ElementwiseKernel  # NOQA
from cupy.core import RawKernel  # NOQA
from cupy.core import RawModule  # NOQA
from cupy.core._reduction import ReductionKernel  # NOQA

# -----------------------------------------------------------------------------
# DLPack
# -----------------------------------------------------------------------------

from cupy.core import fromDlpack  # NOQA


def asnumpy(a, stream=None, order='C'):
    """Returns an array on the host memory from an arbitrary source array.

    Args:
        a: Arbitrary object that can be converted to :class:`numpy.ndarray`.
        stream (cupy.cuda.Stream): CUDA stream object. If it is specified, then
            the device-to-host copy runs asynchronously. Otherwise, the copy is
            synchronous. Note that if ``a`` is not a :class:`cupy.ndarray`
            object, then this argument has no effect.
        order ({'C', 'F', 'A'}): The desired memory layout of the host
            array. When ``order`` is 'A', it uses 'F' if ``a`` is
            fortran-contiguous and 'C' otherwise.
    Returns:
        numpy.ndarray: Converted array on the host memory.

    """
    if isinstance(a, ndarray):
        return a.get(stream=stream, order=order)
    else:
        return numpy.asarray(a, order=order)


_cupy = sys.modules[__name__]


def get_array_module(*args):
    """Returns the array module for arguments.

    This function is used to implement CPU/GPU generic code. If at least one of
    the arguments is a :class:`cupy.ndarray` object, the :mod:`cupy` module is
    returned.

    Args:
        args: Values to determine whether NumPy or CuPy should be used.

    Returns:
        module: :mod:`cupy` or :mod:`numpy` is returned based on the types of
        the arguments.

    .. admonition:: Example

       A NumPy/CuPy generic function can be written as follows

       >>> def softplus(x):
       ...     xp = cupy.get_array_module(x)
       ...     return xp.maximum(0, x) + xp.log1p(xp.exp(-abs(x)))

    """
    for arg in args:
        if isinstance(arg, (ndarray, sparse.spmatrix,
                            cupy.core.fusion._FusionVarScalar,
                            cupy.core.fusion._FusionVarArray)):
            return _cupy
    return numpy


fuse = cupy.core.fusion.fuse

disable_experimental_feature_warning = False


# set default allocator
_default_memory_pool = cuda.MemoryPool()
_default_pinned_memory_pool = cuda.PinnedMemoryPool()

cuda.set_allocator(_default_memory_pool.malloc)
cuda.set_pinned_memory_allocator(_default_pinned_memory_pool.malloc)


def get_default_memory_pool():
    """Returns CuPy default memory pool for GPU memory.

    Returns:
        cupy.cuda.MemoryPool: The memory pool object.

    .. note::
       If you want to disable memory pool, please use the following code.

       >>> cupy.cuda.set_allocator(None)

    """
    return _default_memory_pool


def get_default_pinned_memory_pool():
    """Returns CuPy default memory pool for pinned memory.

    Returns:
        cupy.cuda.PinnedMemoryPool: The memory pool object.

    .. note::
       If you want to disable memory pool, please use the following code.

       >>> cupy.cuda.set_pinned_memory_allocator(None)

    """
    return _default_pinned_memory_pool


def show_config():
    """Prints the current runtime configuration to standard output."""
    sys.stdout.write(str(_cupyx.get_runtime_info()))
    sys.stdout.flush()<|MERGE_RESOLUTION|>--- conflicted
+++ resolved
@@ -448,14 +448,11 @@
 from cupy.indexing.insert import place  # NOQA
 from cupy.indexing.insert import put  # NOQA
 from cupy.indexing.insert import fill_diagonal  # NOQA
-<<<<<<< HEAD
 from cupy.indexing.insert import diag_indices  # NOQA
 from cupy.indexing.insert import diag_indices_from  # NOQA
-=======
 
 from cupy.indexing.iterate import flatiter  # NOQA
 
->>>>>>> 28fde401
 # -----------------------------------------------------------------------------
 # Input and output
 # -----------------------------------------------------------------------------
