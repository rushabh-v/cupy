--- conflicted
+++ resolved
@@ -1,4 +1,3 @@
-<<<<<<< HEAD
 from cupy.core import core  # NOQA
 from cupy.core import internal  # NOQA
 
@@ -6,6 +5,7 @@
 # import class and function
 from cupy.core.core import absolute  # NOQA
 from cupy.core.core import add  # NOQA
+from cupy.core.core import angle  # NOQA
 from cupy.core.core import array  # NOQA
 from cupy.core.core import array_split  # NOQA
 from cupy.core.core import ascontiguousarray  # NOQA
@@ -17,6 +17,7 @@
 from cupy.core.core import broadcast_to  # NOQA
 from cupy.core.core import concatenate  # NOQA
 from cupy.core.core import concatenate_method  # NOQA
+from cupy.core.core import conj  # NOQA
 from cupy.core.core import create_comparison  # NOQA
 from cupy.core.core import create_reduction_func  # NOQA
 from cupy.core.core import create_ufunc  # NOQA
@@ -31,6 +32,7 @@
 from cupy.core.core import greater  # NOQA
 from cupy.core.core import greater_equal  # NOQA
 from cupy.core.core import invert  # NOQA
+from cupy.core.core import imag  # NOQA
 from cupy.core.core import left_shift  # NOQA
 from cupy.core.core import less  # NOQA
 from cupy.core.core import less_equal  # NOQA
@@ -42,6 +44,7 @@
 from cupy.core.core import negative  # NOQA
 from cupy.core.core import not_equal  # NOQA
 from cupy.core.core import power  # NOQA
+from cupy.core.core import real  # NOQA
 from cupy.core.core import ReductionKernel  # NOQA
 from cupy.core.core import remainder  # NOQA
 from cupy.core.core import right_shift  # NOQA
@@ -52,101 +55,4 @@
 from cupy.core.core import true_divide  # NOQA
 from cupy.core.core import ufunc  # NOQA
 from cupy.core.internal import complete_slice  # NOQA
-from cupy.core.internal import get_size  # NOQA
-=======
-from cupy.core import core
-from cupy.core import internal
-
-ndarray = core.ndarray
-
-get_size = internal.get_size
-complete_slice = internal.complete_slice
-
-ufunc = core.ufunc
-create_ufunc = core.create_ufunc
-ElementwiseKernel = core.ElementwiseKernel
-create_reduction_func = core.create_reduction_func
-ReductionKernel = core.ReductionKernel
-
-
-# =============================================================================
-# Routines
-# =============================================================================
-
-elementwise_copy = core.elementwise_copy
-elementwise_copy_where = core.elementwise_copy_where
-
-divmod = core.divmod
-
-
-# -----------------------------------------------------------------------------
-# Array creation routines
-# -----------------------------------------------------------------------------
-
-array = core.array
-ascontiguousarray = core.ascontiguousarray
-
-
-# -----------------------------------------------------------------------------
-# Array manipulation routines
-# -----------------------------------------------------------------------------
-
-rollaxis = core.rollaxis
-broadcast = core.broadcast
-
-
-# -----------------------------------------------------------------------------
-# Binary operations
-# -----------------------------------------------------------------------------
-
-bitwise_and = core.bitwise_and
-bitwise_or = core.bitwise_or
-bitwise_xor = core.bitwise_xor
-invert = core.invert
-left_shift = core.left_shift
-right_shift = core.right_shift
-
-
-# -----------------------------------------------------------------------------
-# Linear algebra
-# -----------------------------------------------------------------------------
-
-dot = core.dot
-tensordot_core = core.tensordot_core
-
-
-# -----------------------------------------------------------------------------
-# Logic functions
-# -----------------------------------------------------------------------------
-
-create_comparison = core.create_comparison
-
-greater = core.greater
-greater_equal = core.greater_equal
-less = core.less
-less_equal = core.less_equal
-equal = core.equal
-not_equal = core.not_equal
-
-
-# -----------------------------------------------------------------------------
-# Mathematical functions
-# -----------------------------------------------------------------------------
-
-add = core.add
-negative = core.negative
-conj = core.conj
-angle = core.angle
-real = core.real
-imag = core.imag
-multiply = core.multiply
-divide = core.divide
-power = core.power
-subtract = core.subtract
-true_divide = core.true_divide
-floor_divide = core.floor_divide
-remainder = core.remainder
-
-sqrt = core.sqrt
-absolute = core.absolute
->>>>>>> 2cc55c21
+from cupy.core.internal import get_size  # NOQA