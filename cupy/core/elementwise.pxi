import string

import numpy
import six

from cupy import util

from cupy.cuda cimport device
from cupy.cuda cimport function


cpdef _get_simple_elementwise_kernel(
        params, operation, name, preamble,
        loop_prep='', after_loop='', options=()):
    module_code = string.Template('''
    ${preamble}
    extern "C" __global__ void ${name}(${params}) {
      ${loop_prep};
      CUPY_FOR(i, _ind.size()) {
        _ind.set(i);
        ${operation};
      }
      ${after_loop};
    }
    ''').substitute(
        params=params,
        operation=operation,
        name=name,
        preamble=preamble,
        loop_prep=loop_prep,
        after_loop=after_loop)
    module = compile_with_cache(module_code, options)
    return module.get_function(name)


cdef dict _typenames_base = {
    numpy.dtype('float64'): 'double',
    numpy.dtype('float32'): 'float',
    numpy.dtype('float16'): 'float16',
    numpy.dtype('complex64'): 'thrust::complex<float>',
    numpy.dtype('complex128'): 'thrust::complex<double>',
    numpy.dtype('int64'): 'long long',
    numpy.dtype('int32'): 'int',
    numpy.dtype('int16'): 'short',
    numpy.dtype('int8'): 'signed char',
    numpy.dtype('uint64'): 'unsigned long long',
    numpy.dtype('uint32'): 'unsigned int',
    numpy.dtype('uint16'): 'unsigned short',
    numpy.dtype('uint8'): 'unsigned char',
    numpy.dtype('bool'): 'bool',
}

cdef str _all_type_chars = 'dfDFeqlihbQLIHB?'
# for c in 'dDfFeqlihbQLIHB?':
#    print('#', c, '...', np.dtype(c).name)
# d ... float64
# D ... complex128
# f ... float32
# F ... complex64
# e ... float16
# q ... int64
# l ... int64
# i ... int32
# h ... int16
# b ... int8
# Q ... uint64
# L ... uint64
# I ... uint32
# H ... uint16
# B ... uint8
# ? ... bool

cdef dict _typenames = {
    numpy.dtype(i).type: _typenames_base[numpy.dtype(i)]
    for i in _all_type_chars}

cdef tuple _python_scalar_type = six.integer_types + (float, bool)
cdef tuple _numpy_scalar_type = tuple([numpy.dtype(i).type
                                       for i in _all_type_chars])

cdef set _python_scalar_type_set = set(_python_scalar_type)
cdef set _numpy_scalar_type_set = set(_numpy_scalar_type)

cdef dict _kind_score = {
    'b': 0,
    'u': 1,
    'i': 1,
    'f': 2,
    'c': 3,
}


cdef dict _python_type_to_numpy_type = {
    float: numpy.dtype(float).type,
    complex: numpy.dtype(complex).type,
    bool: numpy.dtype(bool).type}
for i in six.integer_types:
    _python_type_to_numpy_type[i] = numpy.int64


cpdef str _get_typename(dtype):
    if dtype is None:
        raise ValueError('dtype is None')
    if dtype not in _typenames:
        dtype = numpy.dtype(dtype).type
    return _typenames[dtype]


cpdef list _preprocess_args(args):
    """Preprocesses arguments for kernel invocation

    - Checks device compatibility for ndarrays
    - Converts Python scalars into NumPy scalars
    """
    cdef list ret = []
    cdef int dev_id = device.get_device_id()
    cdef type typ

    for arg in args:
        typ = type(arg)
        if typ is ndarray:
            arr_dev = (<ndarray?>arg).data.device
            if arr_dev is not None and arr_dev.id != dev_id:
                raise ValueError(
                    'Array device must be same as the current '
                    'device: array device = %d while current = %d'
                    % (arr_dev.id, dev_id))
<<<<<<< HEAD
        elif typ in _python_scalar_type_set:
            arg = _python_type_to_numpy_type[typ](arg)
        elif typ in _numpy_scalar_type_set:
            pass
=======
        elif isinstance(arg, _python_scalar_type + _numpy_scalar_type):
            arg = numpy.dtype(type(arg)).type(arg)
            assert arg in _numpy_scalar_type
        elif isinstance(arg, complex):
            arg = numpy.dtype(type(arg)).type(arg)
>>>>>>> 2cc55c21
        else:
            raise TypeError('Unsupported type %s' % typ)
        ret.append(arg)
    return ret


cpdef tuple _get_args_info(list args):
    ret = []
    for a in args:
        t = type(a)
        if t == Indexer:
            dtype = None
        else:
            dtype = a.dtype.type
        ret.append((t, dtype, a.ndim))
    return tuple(ret)


cpdef str _get_kernel_params(tuple params, tuple args_info):
    cdef ParameterInfo p
    ret = []
    for i in range(len(params)):
        p = params[i]
        type, dtype, ndim = <tuple>(args_info[i])
        is_array = type is ndarray
        if type is Indexer:
            t = 'CIndexer<%d>' % ndim
        else:
            t = _get_typename(dtype)
            if is_array:
                t = 'CArray<%s, %d>' % (t, ndim)
        ret.append('%s %s%s' % (t,
                                '_raw_' if is_array and not p.raw else '',
                                p.name))
    return ', '.join(ret)


cpdef tuple _reduce_dims(list args, tuple params, tuple shape):
    cdef Py_ssize_t i, j, n, ndim, cnt, axis, s
    cdef vector.vector[Py_ssize_t] vecshape, newshape, newstrides
    cdef vector.vector[bint] is_array_flags
    cdef vector.vector[vector.vector[Py_ssize_t]] args_strides
    cdef ParameterInfo p
    cdef ndarray arr, view
    cdef bint flag

    ndim = len(shape)
    if ndim <= 1:
        return args, shape

    n = len(args)
    for i in range(n):
        p = params[i]
        a = args[i]
        flag = not p.raw and isinstance(a, ndarray)
        is_array_flags.push_back(flag)
        if flag:
            arr = a
            args_strides.push_back(arr._strides)

    vecshape = shape
    axis = -1
    cnt = 0
    for i in range(1, ndim):
        if vecshape[i - 1] == 1:
            continue
        for j in range(<Py_ssize_t>args_strides.size()):
            if args_strides[j][i] * vecshape[i] != args_strides[j][i - 1]:
                cnt += 1
                axis = i - 1
                break
        else:
            vecshape[i] *= vecshape[i - 1]
            vecshape[i - 1] = 1
    if vecshape[ndim - 1] != 1:
        cnt += 1
        axis = ndim - 1

    if cnt == ndim:
        return args, shape
    if cnt == 1:
        newshape.assign(<Py_ssize_t>1, <Py_ssize_t>vecshape[axis])
        ret = []
        for i, a in enumerate(args):
            if is_array_flags[i]:
                arr = a
                arr = arr.view()
                newstrides.assign(
                    <Py_ssize_t>1, <Py_ssize_t>arr._strides[axis])
                arr._set_shape_and_strides(newshape, newstrides, False)
                a = arr
            ret.append(a)
        return ret, tuple(newshape)

    for i in range(ndim):
        if vecshape[i] != 1:
            newshape.push_back(vecshape[i])
    ret = []
    for i, a in enumerate(args):
        if is_array_flags[i]:
            arr = a
            arr = arr.view()
            newstrides.clear()
            for i in range(ndim):
                if vecshape[i] != 1:
                    newstrides.push_back(arr._strides[i])
            arr._set_shape_and_strides(newshape, newstrides, False)
            a = arr
        ret.append(a)
    return ret, tuple(newshape)


cdef class ParameterInfo:
    cdef:
        readonly str name
        readonly object dtype
        readonly str ctype
        readonly bint raw
        readonly bint is_const

    def __init__(self, str param, bint is_const):
        self.name = None
        self.dtype = None
        self.ctype = None
        self.raw = False
        self.is_const = is_const
        s = tuple([i for i in param.split() if len(i) != 0])
        if len(s) < 2:
            raise Exception('Syntax error: %s' % param)

        t, self.name = s[-2:]
        if t == 'CIndexer':
            pass
        elif len(t) == 1:
            self.ctype = t
        else:
            dtype = numpy.dtype(t)
            self.dtype = dtype.type
            if dtype.name != t:
                raise ValueError('Wrong type %s' % t)
            self.ctype = _get_typename(self.dtype)

        for i in s[:-2]:
            if i == 'raw':
                self.raw = True
            else:
                raise Exception('Unknown keyword "%s"' % i)


@util.memoize()
def _get_param_info(s, is_const):
    if len(s) == 0:
        return ()
    return tuple([ParameterInfo(i, is_const) for i in s.strip().split(',')])


@util.memoize()
def _decide_params_type(in_params, out_params, in_args_dtype, out_args_dtype):
    type_dict = {}
    if out_args_dtype:
        assert len(out_params) == len(out_args_dtype)
        for p, a in six.moves.zip(out_params, out_args_dtype):
            if a is None:
                raise TypeError('Output arguments must be cupy.ndarray')
            if p.dtype is not None:
                if numpy.dtype(a) != numpy.dtype(p.dtype):
                    raise TypeError(
                        'Type is mismatched. %s %s %s' % (p.name, a, p.dtype))
            elif p.ctype in type_dict:
                t = type_dict[p.ctype]
                if numpy.dtype(t) != numpy.dtype(a):
                    raise TypeError(
                        'Type is mismatched. %s %s %s %s' % (
                            p.name, a, t, p.ctype))
            else:
                type_dict[p.ctype] = a

    assert len(in_params) == len(in_args_dtype)
    unknown_ctype = []
    for p, a in six.moves.zip(in_params, in_args_dtype):
        if a is None:
            if p.dtype is None:
                unknown_ctype.append(p.ctype)
        else:
            if p.dtype is not None:
                if numpy.dtype(a) != numpy.dtype(p.dtype):
                    raise TypeError(
                        'Type is mismatched. %s %s %s' % (p.name, a, p.dtype))
            elif p.ctype in type_dict:
                t = type_dict[p.ctype]
                if numpy.dtype(t) != numpy.dtype(a):
                    raise TypeError(
                        'Type is mismatched. %s %s %s %s' % (
                            p.name, a, t, p.ctype))
            else:
                type_dict[p.ctype] = a

    in_types = tuple([type_dict[p.ctype] if p.dtype is None else p.dtype
                      for p in in_params])
    out_types = tuple([type_dict[p.ctype] if p.dtype is None else p.dtype
                       for p in out_params])
    return in_types, out_types, tuple(type_dict.items())


cdef tuple _broadcast(list args, tuple params, bint use_size):
    cpdef Py_ssize_t i
    cpdef ParameterInfo p
    cpdef bint is_none, is_not_none
    value = []
    is_none = False
    is_not_none = False
    for i in range(len(args)):
        p = params[i]
        a = args[i]
        if not p.raw and isinstance(a, ndarray):
            is_not_none = True
            value.append(a)
        else:
            is_none = True
            value.append(None)

    if use_size:
        if not is_none:
            raise ValueError("Specified 'size' can be used only "
                             "if all of the ndarray are 'raw'.")
    else:
        if not is_not_none:
            raise ValueError('Loop size is Undecided')
    brod = broadcast(*value)
    value = []
    for i in range(len(args)):
        a = brod.values[i]
        if a is None:
            a = args[i]
        value.append(a)
    return value, brod.shape


cdef list _get_out_args(list out_args, tuple out_types, tuple out_shape,
                        str casting):
    if not out_args:
        return [ndarray(out_shape, t) for t in out_types]

    for i, a in enumerate(out_args):
        if not isinstance(a, ndarray):
            raise TypeError(
                'Output arguments type must be cupy.ndarray')
        if a.shape != out_shape:
            raise ValueError('Out shape is mismatched')
        out_type = out_types[i]
        if not numpy.can_cast(out_type, a.dtype, casting=casting):
            msg = 'output (typecode \'{}\') could not be coerced to ' \
                  'provided output parameter (typecode \'{}\') according to ' \
                  'the casting rule "{}"'.format(
                      numpy.dtype(out_type).char,
                      a.dtype.char,
                      casting)
            raise TypeError(msg)
    return out_args


cdef list _get_out_args_with_params(
        list out_args, tuple out_types, tuple out_shape, tuple out_params,
        bint is_size_specified=False):
    cdef ParameterInfo p
    if not out_args:
        for p in out_params:
            if p.raw and is_size_specified is False:
                raise ValueError('Output array size is Undecided')
        return [ndarray(out_shape, t) for t in out_types]

    for i in range(len(out_params)):
        a = out_args[i]
        p = out_params[i]
        if not isinstance(a, ndarray):
            raise TypeError(
                'Output arguments type must be cupy.ndarray')
        if not p.raw and a.shape != out_shape:
            raise ValueError('Out shape is mismatched')
    return out_args


@util.memoize(for_each_device=True)
def _get_elementwise_kernel(args_info, types, params, operation, name,
                            preamble, kwargs):
    kernel_params = _get_kernel_params(params, args_info)
    types_preamble = '\n'.join(
        'typedef %s %s;' % (_get_typename(v), k) for k, v in types)
    preamble = types_preamble + '\n' + preamble

    op = []
    for p, a in six.moves.zip(params, args_info):
        if not p.raw and a[0] == ndarray:
            if p.is_const:
                fmt = '{t} &{n} = _raw_{n}[_ind.get()];'
            else:
                fmt = '{t} &{n} = _raw_{n}[_ind.get()];'
            op.append(fmt.format(t=p.ctype, n=p.name))
    op.append(operation)
    operation = '\n'.join(op)
    return _get_simple_elementwise_kernel(
        kernel_params, operation, name,
        preamble, **dict(kwargs))


cdef class ElementwiseKernel:

    """User-defined elementwise kernel.

    This class can be used to define an elementwise kernel with or without
    broadcasting.

    The kernel is compiled at an invocation of the
    :meth:`~ElementwiseKernel.__call__` method,
    which is cached for each device.
    The compiled binary is also cached into a file under the
    ``$HOME/.cupy/kernel_cache/`` directory with a hashed file name. The cached
    binary is reused by other processes.

    Args:
        in_params (str): Input argument list.
        out_params (str): Output argument list.
        operation (str): The body in the loop written in CUDA-C/C++.
        name (str): Name of the kernel function. It should be set for
            readability of the performance profiling.
        reduce_dims (bool): If ``False``, the shapes of array arguments are
            kept within the kernel invocation. The shapes are reduced
            (i.e., the arrays are reshaped without copy to the minimum
            dimension) by default. It may make the kernel fast by reducing the
            index calculations.
        options (list): Options passed to the ``nvcc`` command.
        preamble (str): Fragment of the CUDA-C/C++ code that is inserted at the
            top of the cu file.
        loop_prep (str): Fragment of the CUDA-C/C++ code that is inserted at
            the top of the kernel function definition and above the ``for``
            loop.
        after_loop (str): Fragment of the CUDA-C/C++ code that is inserted at
            the bottom of the kernel function definition.

    """

    cdef:
        readonly tuple in_params
        readonly tuple out_params
        readonly int nin
        readonly int nout
        readonly int nargs
        readonly tuple params
        readonly str operation
        readonly str name
        readonly bint reduce_dims
        readonly str preamble
        readonly object kwargs

    def __init__(self, in_params, out_params, operation,
                 name='kernel', reduce_dims=True, preamble='', **kwargs):
        self.in_params = _get_param_info(in_params, True)
        self.out_params = _get_param_info(out_params, False)
        self.nin = len(self.in_params)
        self.nout = len(self.out_params)
        self.nargs = self.nin + self.nout
        param_rest = _get_param_info('CIndexer _ind', False)
        self.params = self.in_params + self.out_params + param_rest
        self.operation = operation
        self.name = name
        self.reduce_dims = reduce_dims
        self.preamble = preamble
        self.kwargs = frozenset(kwargs.items())
        names = [p.name for p in self.in_params + self.out_params]
        if 'i' in names:
            raise ValueError("Can not use 'i' as a parameter name")

    def __call__(self, *args, **kwargs):
        """Compiles and invokes the elementwise kernel.

        The compilation runs only if the kernel is not cached. Note that the
        kernels with different argument dtypes or dimensions are not
        compatible. It means that single ElementwiseKernel object may be
        compiled into multiple kernel binaries.

        Args:
            args: Arguments of the kernel.
            size (int): Range size of the indices. If specified, the variable
                ``n`` is set to this value. Otherwise, the result of
                broadcasting is used to determine the value of ``n``.

        Returns:
            Arrays are returned according to the ``out_params`` argument of the
            ``__init__`` method.

        """

        cdef function.Function kern

        size = kwargs.pop('size', None)
        stream = kwargs.pop('stream', None)
        if kwargs:
            raise TypeError('Wrong arguments %s' % kwargs)

        n_args = len(args)
        if n_args != self.nin and n_args != self.nargs:
            raise TypeError('Wrong number of arguments for %s' % self.name)
        args = _preprocess_args(args)

        values, shape = _broadcast(args, self.params, size is not None)
        in_args = values[:self.nin]
        out_args = values[self.nin:]

        in_ndarray_types = tuple(
            [a.dtype.type if isinstance(a, ndarray) else None
             for a in in_args])
        out_ndarray_types = tuple([a.dtype.type for a in out_args])

        in_types, out_types, types = _decide_params_type(
            self.in_params, self.out_params,
            in_ndarray_types, out_ndarray_types)

        is_size_specified = False
        if size is not None:
            shape = size,
            is_size_specified = True

        out_args = _get_out_args_with_params(
            out_args, out_types, shape, self.out_params, is_size_specified)
        if self.nout == 1:
            ret = out_args[0]
        else:
            ret = tuple(out_args)

        if 0 in shape:
            return ret

        inout_args = [x if isinstance(x, ndarray) else in_types[i](x)
                      for i, x in enumerate(in_args)]
        inout_args += out_args

        if self.reduce_dims:
            inout_args, shape = _reduce_dims(
                inout_args, self.params, shape)
        indexer = Indexer(shape)
        inout_args.append(indexer)

        args_info = _get_args_info(inout_args)
        kern = _get_elementwise_kernel(
            args_info, types, self.params, self.operation,
            self.name, self.preamble, self.kwargs)
        kern.linear_launch(indexer.size, inout_args, shared_mem=0,
                           block_max_size=128, stream=stream)
        return ret


@util.memoize(for_each_device=True)
def _get_ufunc_kernel(
        in_types, out_types, routine, args_info, params, name, preamble):
    kernel_params = _get_kernel_params(params, args_info)

    types = []
    op = []
    for i, x in enumerate(in_types):
        types.append('typedef %s in%d_type;' % (_get_typename(x), i))
        if args_info[i][0] is ndarray:
            op.append(
                'const in{0}_type in{0} = in{0}_type(_raw_in{0}[_ind.get()]);'
                .format(i))

    for i, x in enumerate(out_types):
        types.append('typedef %s out%d_type;' % (
            _get_typename(args_info[i + len(in_types)][1]), i))
        op.append('out{0}_type &out{0} = _raw_out{0}[_ind.get()];'.format(i))

    op.append(routine)
    operation = '\n'.join(op)

    types.append(preamble)
    preamble = '\n'.join(types)

    return _get_simple_elementwise_kernel(
        kernel_params, operation, name, preamble)


cdef tuple _guess_routine_from_in_types(list ops, tuple in_types):
    cdef Py_ssize_t i, n
    cdef tuple op, op_types
    n = len(in_types)
    can_cast = numpy.can_cast
    for op in ops:
        op_types = op[0]
        for i in range(n):
            if not can_cast(in_types[i], op_types[i]):
                break
        else:
            return op
    return None


cdef tuple _guess_routine_from_dtype(list ops, object dtype):
    cdef tuple op, op_types
    for op in ops:
        op_types = op[1]
        for t in op_types:
            if t != dtype:
                break
        else:
            return op
    return None


cdef bint _check_should_use_min_scalar(list in_args) except *:
    cdef int kind, max_array_kind, max_scalar_kind
    cdef bint all_scalars
    all_scalars = True
    max_array_kind = -1
    max_scalar_kind = -1
    for i in in_args:
        kind = _kind_score[i.dtype.kind]
        if isinstance(i, ndarray):
            all_scalars = False
            max_array_kind = max(max_array_kind, kind)
        else:
            max_scalar_kind = max(max_scalar_kind, kind)
    return (max_scalar_kind != -1 and
            not all_scalars and
            max_array_kind >= max_scalar_kind)


cdef tuple _guess_routine(str name, dict cache, list ops, list in_args, dtype):
    if dtype is None:
        use_raw_value = _check_should_use_min_scalar(in_args)
        if use_raw_value:
            in_types = tuple(in_args)
            op = ()
        else:
            in_types = tuple([i.dtype.type for i in in_args])
            op = cache.get(in_types, ())

        if op is ():
            op = _guess_routine_from_in_types(ops, in_types)
            if not use_raw_value:
                cache[in_types] = op
    else:
        op = cache.get(dtype, ())
        if op is ():
            op = _guess_routine_from_dtype(ops, dtype)
            cache[dtype] = op

    if op:
        return op
    if dtype is None:
        dtype = tuple([i.dtype.type for i in in_args])
    raise TypeError('Wrong type (%s) of arguments for %s' %
                    (dtype, name))


class ufunc(object):

    """Universal function.

    Attributes:
        name (str): The name of the universal function.
        nin (int): Number of input arguments.
        nout (int): Number of output arguments.
        nargs (int): Number of all arguments.

    """
    def __init__(self, name, nin, nout, ops, preamble='', doc=''):
        self.name = name
        self.nin = nin
        self.nout = nout
        self.nargs = nin + nout
        self._ops = ops
        self._preamble = preamble
        self.__doc__ = doc
        _in_params = tuple(
            ParameterInfo('T in%d' % i, True)
            for i in range(nin))
        _out_params = tuple(
            ParameterInfo('T out%d' % i, False)
            for i in range(nout))
        self._params = _in_params + _out_params + (
            ParameterInfo('CIndexer _ind', False),)
        self._routine_cache = {}

    def __repr__(self):
        return "<ufunc '%s'>" % self.name

    @property
    def types(self):
        """A list of type signatures.

        Each type signature is represented by type character codes of inputs
        and outputs separated by '->'.

        """
        types = []
        for in_types, out_types, _ in self._ops:
            in_str = ''.join([<str>numpy.dtype(t).char for t in in_types])
            out_str = ''.join([<str>numpy.dtype(t).char for t in out_types])
            types.append('%s->%s' % (in_str, out_str))
        return types

    def __call__(self, *args, **kwargs):
        """Applies the universal function to arguments elementwise.

        Args:
            args: Input arguments. Each of them can be a :class:`cupy.ndarray`
                object or a scalar. The output arguments can be omitted or be
                specified by the ``out`` argument.
            out (cupy.ndarray): Output array. It outputs to new arrays
                default.
            dtype: Data type specifier.

        Returns:
            Output array or a tuple of output arrays.

        """

        cdef function.Function kern

        out = kwargs.pop('out', None)
        dtype = kwargs.pop('dtype', None)
        # Note default behavior of casting is 'same_kind' on numpy>=1.10
        casting = kwargs.pop('casting', 'same_kind')
        if dtype is not None:
            dtype = numpy.dtype(dtype).type
        if kwargs:
            raise TypeError('Wrong arguments %s' % kwargs)

        n_args = len(args)
        if n_args != self.nin and n_args != self.nargs:
            raise TypeError('Wrong number of arguments for %s' % self.name)

        args = _preprocess_args(args)
        if out is None:
            in_args = args[:self.nin]
            out_args = args[self.nin:]
        else:
            if self.nout != 1:
                raise ValueError("Cannot use 'out' in %s" % self.name)
            if n_args != self.nin:
                raise ValueError("Cannot specify 'out' as both "
                                 "a positional and keyword argument")

            in_args = list(args)
            out_args = _preprocess_args((out,))
            args += out_args

        broad = broadcast(*args)
        shape = broad.shape

        in_types, out_types, routine = _guess_routine(
            self.name, self._routine_cache, self._ops, in_args, dtype)

        out_args = _get_out_args(out_args, out_types, shape, casting)
        if self.nout == 1:
            ret = out_args[0]
        else:
            ret = tuple(out_args)

        if 0 in shape:
            return ret

        inout_args = []
        for i, t in enumerate(in_types):
            x = broad.values[i]
            inout_args.append(x if isinstance(x, ndarray) else t(x))
        inout_args.extend(out_args)
        inout_args, shape = _reduce_dims(inout_args, self._params, shape)
        indexer = Indexer(shape)
        inout_args.append(indexer)
        args_info = _get_args_info(inout_args)

        kern = _get_ufunc_kernel(
            in_types, out_types, routine, args_info,
            self._params, self.name, self._preamble)

        kern.linear_launch(indexer.size, inout_args)
        return ret


cpdef create_ufunc(name, ops, routine=None, preamble='', doc=''):
    _ops = []
    for t in ops:
        if not isinstance(t, tuple):
            typ = t
            rt = routine
        else:
            typ, rt = t

        types = typ.split('->')
        if len(types) == 1:
            in_types = out_types = tuple(types)
        else:
            in_types, out_types = map(tuple, types)
        in_types = tuple([numpy.dtype(t).type for t in in_types])
        out_types = tuple([numpy.dtype(t).type for t in out_types])
        _ops.append((in_types, out_types, rt))

    return ufunc(name, len(_ops[0][0]), len(_ops[0][1]), _ops, preamble, doc)<|MERGE_RESOLUTION|>--- conflicted
+++ resolved
@@ -74,7 +74,7 @@
     numpy.dtype(i).type: _typenames_base[numpy.dtype(i)]
     for i in _all_type_chars}
 
-cdef tuple _python_scalar_type = six.integer_types + (float, bool)
+cdef tuple _python_scalar_type = six.integer_types + (float, bool, complex)
 cdef tuple _numpy_scalar_type = tuple([numpy.dtype(i).type
                                        for i in _all_type_chars])
 
@@ -125,18 +125,10 @@
                     'Array device must be same as the current '
                     'device: array device = %d while current = %d'
                     % (arr_dev.id, dev_id))
-<<<<<<< HEAD
         elif typ in _python_scalar_type_set:
             arg = _python_type_to_numpy_type[typ](arg)
         elif typ in _numpy_scalar_type_set:
             pass
-=======
-        elif isinstance(arg, _python_scalar_type + _numpy_scalar_type):
-            arg = numpy.dtype(type(arg)).type(arg)
-            assert arg in _numpy_scalar_type
-        elif isinstance(arg, complex):
-            arg = numpy.dtype(type(arg)).type(arg)
->>>>>>> 2cc55c21
         else:
             raise TypeError('Unsupported type %s' % typ)
         ret.append(arg)
